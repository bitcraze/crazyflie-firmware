config DECK_ACTIVE_MARKER
    bool "Support the Active marker deck"
    default y
    help
        The Active marker deck together with Qualisys QTM gives you long
        distance and solid tracking. Thanks to the 4 high-power LEDs you
        can set up to 4 different IDs giving you the possibility to uniqly
        identify a large number of rigid bodies, without the need of many
        reflective markers.
    
config DECK_AI
    bool "Support the AI deck"
    default y
    depends on !DEBUG_PRINT_ON_UART1
    help
        The AI-deck 1.1 extends the computational capabilities and will
        enable complex artificial intelligence-based workloads to run
        onboard, with the possibility to achieve fully autonomous
        navigation capabilities. The ESP32 adds WiFi connectivity with
        the possibility to stream images as well as handling control.

config DECK_BIGQUAD
    bool "Support the BigQuad deck"
    default y
    help
        With the BigQuad deck you can transform your Crazyflie 2.X to a
        bigger quad by connecting external Electronic speed controllers
        (ESCs) to the breakout connectors on the deck. The autodetection
        of the deck makes this transformation possible to do in seconds.
        The deck also contains breakout header connectors for additional
        accessories such as external receiver (CPPM input) and GPS.
        It can also monitor battery voltage and current.

config DECK_BIGQUAD_ENABLE
<<<<<<< HEAD
    bool "Enable Bigquad deck capabilities"
    depends on DECK_BIGQUAD
    default n
=======
  bool "Enable Bigquad deck capabilities"
  depends on DECK_BIGQUAD
  depends on !DEBUG_PRINT_ON_UART1
  default n
>>>>>>> b51ed245

config DECK_BIGQUAD_ENABLE_OSD
    depends on DECK_BIGQUAD_ENABLE
    bool "Enable Bigquad deck OSD"
    default n

config DECK_BIGQUAD_ENABLE_PM
    depends on DECK_BIGQUAD_ENABLE
    bool "Enable Bigquad deck PM"
    default n

config DECK_BUZZ
    bool "Support the Buzzer deck"
    default y
    help
        Sometimes LED feedback isn’t enough, like when you’re flying
        around in a lab and living room. With the Buzzer deck you’ll get
        audio feedback on system events, like low battery or charging
        completed. Or why not create your own melodies that will play
        while you’re buzzing around. If you’re tapped out on creativity
        there are already a few melodies pre-programmed that you can use.

config DECK_CPPM
    bool "Support the CPPM deck (obsolete)"
    default n
    help
      Combined PPM / PPM-Sum driver.

config DECK_FLOW
    bool "Support the Flow (v1 and v2) deck"
    default y
    select ESTIMATOR_KALMAN_ENABLE
    select DECK_ZRANGER
    select DECK_ZRANGER2
    help
        The Flow deck gives the Crazyflie 2.X the ability to understand
        when it’s moving in any direction. The VL53L1x ToF sensor measures
        the distance to the ground with high precision and the PMW3901
        optical flow sensor measures movements in relation to the ground.
        This creates a flying 3D robot that can be pre-programmed to fly
        distances in any direction or act as an aid for beginners where
        it creates a very stable flying platform.

config DECK_GTGPS
    bool "Support the GPS prototype deck (obsolete)"
    default n
    depends on !DEBUG_PRINT_ON_UART1
    help
        GPS prototype deck, not active nor in production.

config DECK_LEDRING
    bool "Support the LED-ring deck"
    default y
    help
        Light up the dark with custom patterns using the Crazyflie 2.1
        LED-ring expansion board. Featuring 12 strong RGB LEDs facing
        downwards, you can create custom patterns in firmware that you
        control from your computer. Two additional strong front facing
        LEDs that can be switched on and off, act as headlights.

config DECK_LEDRING_DEFAULT_EFFECT
    int "Default light effect to use on the LED ring"
    depends on DECK_LEDRING
    default 6
    help
        Index of the default light effect that the LED ring should use
        after boot. Use zero to turn off the LEDs when booting.

config DECK_LEDRING_NBR_LEDS
    int "Number of LEDs to use on the LED ring"
    depends on DECK_LEDRING
    default 12
    help
        Number of LEDs to use on the LED ring. Values larger than 12
        require a customized LED ring deck.

config DECK_LIGHTHOUSE
    bool "Support the Lighthouse positioning deck"
    default y
    depends on !DEBUG_PRINT_ON_UART1
    select ESTIMATOR_KALMAN_ENABLE
    help
        With Crazyflie and the Lighthouse positioning deck, high precision
        autonomous flight becomes available for everyone. The Lighthouse
        deck uses the HTC Vive base stations (aka Lighthouse V1) or
        SteamVR Base Station 2.0 (aka Lighthouse V2) to achieve high
        precision positioning. The deck has 4 receivers which gives the
        full pose of the Crazyflie.

config DECK_LIGHTHOUSE_AS_GROUNDTRUTH
    bool "Use Lighthouse system as groundtruth"
    depends on DECK_LIGHTHOUSE
    default n
    help
      Use the lighthouse system as a groundtruth. This will also switch the
      estimation method to the crossing beam position estimate and not send the
      position to the kalman estimator and you can 
      read out the positioning from the loggin lighthouse.x.y.z

config DECK_LOCO
    bool "Support the Loco positioning deck"
    default y
    select ESTIMATOR_KALMAN_ENABLE
    help
        The Loco Positioning deck is a Tag in a Loco Positioning system
        and measures the distances to Anchors. The distances are used to
        estimate the absolute position of the Crazyflie 2.X in the room,
        which can be used for autonomous flight. The position is calculated
        on-board of the Crazyflie and there is no need for an external
        computer for position estimation.

choice
    prompt "Algorithm to use"
    depends on DECK_LOCO
    default DECK_LOCO_ALGORITHM_AUTO

    config DECK_LOCO_ALGORITHM_AUTO
        bool "Let the system decide for you"

    config DECK_LOCO_ALGORITHM_TWR
        bool "Use the Two Way Ranging algorithm"

    config DECK_LOCO_ALGORITHM_TDOA2
        bool "Use the Time Difference of Arrival (2) algorithm"

    config DECK_LOCO_ALGORITHM_TDOA3
        bool "Use the Time Difference of Arrival (3) algorithm"
endchoice

config DECK_LOCO_FULL_TX_POWER
<<<<<<< HEAD
    bool "Full TX power"
    default n
=======
  bool "Full TX power"
  depends on DECK_LOCO
  default n
>>>>>>> b51ed245

config DECK_LOCO_LONGER_RANGE
    bool "Longer range mode"
    depends on DECK_LOCO_ALGORITHM_TDOA3
    default n
    help
        Note that anchors need to be built with support for this as well

config DECK_LOCO_TDMA
    bool "Use Time Division Multiple Access"
    depends on DECK_LOCO_ALGORITHM_TWR
    default n

config DECK_LOCO_TDMA_SLOTS
    int "Number of slots bits for TDMA"
    depends on DECK_LOCO_TDMA
    default 1

config DECK_LOCO_TDMA_SLOT
    int "TDMA slot"
    depends on DECK_LOCO_TDMA
    default 0

config DECK_LOCO_2D_POSITION
    bool "If set we assume we are doing 2D positioning"
    depends on DECK_LOCO && (DECK_LOCO_ALGORITHM_TDOA3 || DECK_LOCO_ALGORITHM_TDOA2)
    default n

#
# Kconfig does not support float, we use a string here and fix it up in the
# Makefile.
#
config DECK_LOCO_2D_POSITION_HEIGHT
    string "The height (Z) that the tag will be located at"
    depends on DECK_LOCO_2D_POSITION
    default 1.2

config DECK_MULTIRANGER
    bool "Support the Multi-ranger deck"
    default y
    help
        The Multi-ranger deck  gives the Crazyflie 2.X the ability to
        detect objects around it. This is done by measuring the distance
        to objects in the following 5 directions: front/back/left/right/up
        with mm precision up to 4 meters.

config DECK_OA
    bool "Support the Obstacle avoidance deck (obsolete)"
    default y
    help
        Codename: Obstacle Avoidance driver, obsolete deck.

config DECK_USD
    bool "Support the Micro SD card deck"
    default y
    help
        The Micro SD card deck adds a Micro SD card reader to the Crazyflie
        and makes it possible to read and write files to the SD-card.
        The standard firmware has support for high speed logging (up to 1 kHz)
        to the SD-card which can record data at rates that are higher than
        what can be transfered via radio in real time. When the recoding
        is finished the SD-card can be moved to a computer for data analyses.
        It is also possible to access the file system from applications
        (or any other firmware code) to implement usecases that requires
        the use of files.

config DECK_ZRANGER
    bool "Support the Z-ranger deck V1 (discontinued)"
    default n
    help
        The Z-ranger deck uses a laser sensor to measure the distance to
        the ground. The deck enables the Crazyflie to automatically maintain
        a constant distance to the objects under it when flying in automatic
        mode. Over a floor it will stay on the same height, but will follow
        the flow of a stair case up or down when going on adventures.

config DECK_ZRANGER2
    bool "Support the Z-ranger deck V2"
    default y
    help
        The Z-ranger deck V2 uses a laser sensor to measure the distance to
        the ground. The deck enables the Crazyflie to automatically maintain
        a constant distance to the objects under it when flying in automatic
        mode. Over a floor it will stay on the same height, but will follow
        the flow of a stair case up or down when going on adventures.<|MERGE_RESOLUTION|>--- conflicted
+++ resolved
@@ -32,16 +32,10 @@
         It can also monitor battery voltage and current.
 
 config DECK_BIGQUAD_ENABLE
-<<<<<<< HEAD
     bool "Enable Bigquad deck capabilities"
     depends on DECK_BIGQUAD
-    default n
-=======
-  bool "Enable Bigquad deck capabilities"
-  depends on DECK_BIGQUAD
-  depends on !DEBUG_PRINT_ON_UART1
-  default n
->>>>>>> b51ed245
+    depends on !DEBUG_PRINT_ON_UART1
+    default n
 
 config DECK_BIGQUAD_ENABLE_OSD
     depends on DECK_BIGQUAD_ENABLE
@@ -172,14 +166,9 @@
 endchoice
 
 config DECK_LOCO_FULL_TX_POWER
-<<<<<<< HEAD
     bool "Full TX power"
-    default n
-=======
-  bool "Full TX power"
-  depends on DECK_LOCO
-  default n
->>>>>>> b51ed245
+    depends on DECK_LOCO
+    default n
 
 config DECK_LOCO_LONGER_RANGE
     bool "Longer range mode"
