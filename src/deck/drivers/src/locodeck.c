/**
 *    ||          ____  _ __
 * +------+      / __ )(_) /_______________ _____  ___
 * | 0xBC |     / __  / / __/ ___/ ___/ __ `/_  / / _ \
 * +------+    / /_/ / / /_/ /__/ /  / /_/ / / /_/  __/
 *  ||  ||    /_____/_/\__/\___/_/   \__,_/ /___/\___/
 *
 * Crazyflie control firmware
 *
 * Copyright (C) 2021 Bitcraze AB
 *
 * Permission is hereby granted, free of charge, to any person obtaining a copy
 * of this software and associated documentation files (the "Software"), to deal
 * in the Software without restriction, including without limitation the rights
 * to use, copy, modify, merge, publish, distribute, sublicense, and/or sell
 * copies of the Software, and to permit persons to whom the Software is
 * furnished to do so, subject to the following conditions:
 *
 * The above copyright notice and this permission notice shall be included in
 * all copies or substantial portions of the Software.
 *
 * THE SOFTWARE IS PROVIDED "AS IS", WITHOUT WARRANTY OF ANY KIND, EXPRESS OR
 * IMPLIED, INCLUDING BUT NOT LIMITED TO THE WARRANTIES OF MERCHANTABILITY,
 * FITNESS FOR A PARTICULAR PURPOSE AND NONINFRINGEMENT.  IN NO EVENT SHALL THE
 * AUTHORS OR COPYRIGHT HOLDERS BE LIABLE FOR ANY CLAIM, DAMAGES OR OTHER
 * LIABILITY, WHETHER IN AN ACTION OF CONTRACT, TORT OR OTHERWISE, ARISING FROM,
 * OUT OF OR IN CONNECTION WITH THE SOFTWARE OR THE USE OR OTHER DEALINGS IN
 * THE SOFTWARE.
 *
 * locodeck.c: Dwm1000 deck driver.
 */

#define DEBUG_MODULE "DWM"

#include <stdint.h>
#include <string.h>
#include "stm32fxxx.h"

#include "FreeRTOS.h"
#include "semphr.h"
#include "task.h"
#include "queue.h"

#include "deck.h"
#include "system.h"
#include "debug.h"
#include "log.h"
#include "param.h"
#include "nvicconf.h"
#include "estimator.h"
#include "statsCnt.h"
#include "mem.h"

#include "locodeck.h"

#include "lpsTdoa2Tag.h"
#include "lpsTdoa3Tag.h"
#include "lpsTwrTag.h"


#define CS_PIN DECK_GPIO_IO1

// LOCO deck alternative IRQ and RESET pins(IO_2, IO_3) instead of default (RX1, TX1), leaving UART1 free for use
#ifdef LOCODECK_USE_ALT_PINS
  #define GPIO_PIN_IRQ 	  DECK_GPIO_IO2

  #ifndef LOCODECK_ALT_PIN_RESET
  #define GPIO_PIN_RESET 	DECK_GPIO_IO3
  #else
  #define GPIO_PIN_RESET 	LOCODECK_ALT_PIN_RESET
  #endif

  #define EXTI_PortSource EXTI_PortSourceGPIOB
  #define EXTI_PinSource 	EXTI_PinSource5
  #define EXTI_LineN 		  EXTI_Line5
#else
  #define GPIO_PIN_IRQ 	  DECK_GPIO_RX1
  #define GPIO_PIN_RESET 	DECK_GPIO_TX1
  #define EXTI_PortSource EXTI_PortSourceGPIOC
  #define EXTI_PinSource 	EXTI_PinSource11
  #define EXTI_LineN 		  EXTI_Line11
#endif


#define DEFAULT_RX_TIMEOUT 10000

// The anchor position can be set using parameters
// As an option you can set a static position in this file and set
// combinedAnchorPositionOk to enable sending the anchor rangings to the Kalman filter

static lpsAlgoOptions_t algoOptions = {
  // .userRequestedMode is the wanted algorithm, available as a parameter
#if LPS_TDOA_ENABLE
  .userRequestedMode = lpsMode_TDoA2,
#elif LPS_TDOA3_ENABLE
  .userRequestedMode = lpsMode_TDoA3,
#elif defined(LPS_TWR_ENABLE)
  .userRequestedMode = lpsMode_TWR,
#else
  .userRequestedMode = lpsMode_auto,
#endif
  // .currentRangingMode is the currently running algorithm, available as a log
  // lpsMode_auto is an impossible mode which forces initialization of the requested mode
  // at startup
  .currentRangingMode = lpsMode_auto,
  .modeAutoSearchActive = true,
  .modeAutoSearchDoInitialize = true,
};

struct {
  uwbAlgorithm_t *algorithm;
  char *name;
} algorithmsList[LPS_NUMBER_OF_ALGORITHMS + 1] = {
  [lpsMode_TWR] = {.algorithm = &uwbTwrTagAlgorithm, .name="TWR"},
  [lpsMode_TDoA2] = {.algorithm = &uwbTdoa2TagAlgorithm, .name="TDoA2"},
  [lpsMode_TDoA3] = {.algorithm = &uwbTdoa3TagAlgorithm, .name="TDoA3"},
};

#if LPS_TDOA_ENABLE
static uwbAlgorithm_t *algorithm = &uwbTdoa2TagAlgorithm;
#elif LPS_TDOA3_ENABLE
static uwbAlgorithm_t *algorithm = &uwbTdoa3TagAlgorithm;
#else
static uwbAlgorithm_t *algorithm = &uwbTwrTagAlgorithm;
#endif

static bool isInit = false;
static TaskHandle_t uwbTaskHandle = 0;
static SemaphoreHandle_t algoSemaphore;
static dwDevice_t dwm_device;
static dwDevice_t *dwm = &dwm_device;

static QueueHandle_t lppShortQueue;

static uint32_t timeout;

static STATS_CNT_RATE_DEFINE(spiWriteCount, 1000);
static STATS_CNT_RATE_DEFINE(spiReadCount, 1000);

// Memory read/write handling
#define MEM_LOCO_INFO             0x0000
#define MEM_LOCO_ANCHOR_BASE      0x1000
#define MEM_LOCO_ANCHOR_PAGE_SIZE 0x0100
#define MEM_LOCO_PAGE_LEN         (3 * sizeof(float) + 1)

#define MEM_ANCHOR_ID_LIST_LENGTH 256

#define MEM_LOCO2_ID_LIST          0x0000
#define MEM_LOCO2_ACTIVE_LIST      0x1000
#define MEM_LOCO2_ANCHOR_BASE      0x2000
#define MEM_LOCO2_ANCHOR_PAGE_SIZE 0x0100
#define MEM_LOCO2_PAGE_LEN         (3 * sizeof(float) + 1)

static uint32_t handleMemGetSize(void) { return MEM_LOCO_ANCHOR_BASE + MEM_LOCO_ANCHOR_PAGE_SIZE * 256; }
static bool handleMemRead(const uint32_t memAddr, const uint8_t readLen, uint8_t* dest);
static const MemoryHandlerDef_t memDef = {
  .type = MEM_TYPE_LOCO2,
  .getSize = handleMemGetSize,
  .read = handleMemRead,
  .write = 0, // Write is not supported
};
static void buildAnchorMemList(const uint32_t memAddr, const uint8_t readLen, uint8_t* dest, const uint32_t pageBase_address, const uint8_t anchorCount, const uint8_t unsortedAnchorList[]);

static void txCallback(dwDevice_t *dev)
{
  timeout = algorithm->onEvent(dev, eventPacketSent);
}

static void rxCallback(dwDevice_t *dev)
{
  timeout = algorithm->onEvent(dev, eventPacketReceived);
}

static void rxTimeoutCallback(dwDevice_t * dev) {
  timeout = algorithm->onEvent(dev, eventReceiveTimeout);
}

static bool handleMemRead(const uint32_t memAddr, const uint8_t readLen, uint8_t* dest) {
  bool result = false;

  static uint8_t unsortedAnchorList[MEM_ANCHOR_ID_LIST_LENGTH];

  if (memAddr >= MEM_LOCO2_ID_LIST && memAddr < MEM_LOCO2_ACTIVE_LIST) {
    uint8_t anchorCount = locoDeckGetAnchorIdList(unsortedAnchorList, MEM_ANCHOR_ID_LIST_LENGTH);
    buildAnchorMemList(memAddr, readLen, dest, MEM_LOCO2_ID_LIST, anchorCount, unsortedAnchorList);
    result = true;
  } else if (memAddr >= MEM_LOCO2_ACTIVE_LIST && memAddr < MEM_LOCO2_ANCHOR_BASE) {
    uint8_t anchorCount = locoDeckGetActiveAnchorIdList(unsortedAnchorList, MEM_ANCHOR_ID_LIST_LENGTH);
    buildAnchorMemList(memAddr, readLen, dest, MEM_LOCO2_ACTIVE_LIST, anchorCount, unsortedAnchorList);
    result = true;
  } else {
    if (memAddr >= MEM_LOCO2_ANCHOR_BASE) {
      uint32_t pageAddress = memAddr - MEM_LOCO2_ANCHOR_BASE;
      if ((pageAddress % MEM_LOCO2_ANCHOR_PAGE_SIZE) == 0 && MEM_LOCO2_PAGE_LEN == readLen) {
        uint32_t anchorId = pageAddress / MEM_LOCO2_ANCHOR_PAGE_SIZE;

        point_t position;
        memset(&position, 0, sizeof(position));
        locoDeckGetAnchorPosition(anchorId, &position);

        float* destAsFloat = (float*)dest;
        destAsFloat[0] = position.x;
        destAsFloat[1] = position.y;
        destAsFloat[2] = position.z;

        bool hasBeenSet = (position.timestamp != 0);
        dest[sizeof(float) * 3] = hasBeenSet;

        result = true;
      }
    }
  }

  return result;
}

static void buildAnchorMemList(const uint32_t memAddr, const uint8_t readLen, uint8_t* dest, const uint32_t pageBase_address, const uint8_t anchorCount, const uint8_t unsortedAnchorList[]) {
  for (int i = 0; i < readLen; i++) {
    int address = memAddr + i;
    int addressInPage = address - pageBase_address;
    uint8_t val = 0;

    if (addressInPage == 0) {
      val = anchorCount;
    } else {
      int anchorIndex = addressInPage - 1;
      if (anchorIndex < anchorCount) {
        val = unsortedAnchorList[anchorIndex];
      }
    }

    dest[i] = val;
  }
}

// This function is called from the memory sub system that runs in a different
// task, protect it from concurrent calls from this task
bool locoDeckGetAnchorPosition(const uint8_t anchorId, point_t* position)
{
  if (!isInit) {
    return false;
  }

  xSemaphoreTake(algoSemaphore, portMAX_DELAY);
  bool result = algorithm->getAnchorPosition(anchorId, position);
  xSemaphoreGive(algoSemaphore);
  return result;
}

// This function is called from the memory sub system that runs in a different
// task, protect it from concurrent calls from this task
uint8_t locoDeckGetAnchorIdList(uint8_t unorderedAnchorList[], const int maxListSize) {
  if (!isInit) {
    return 0;
  }

  xSemaphoreTake(algoSemaphore, portMAX_DELAY);
  uint8_t result = algorithm->getAnchorIdList(unorderedAnchorList, maxListSize);
  xSemaphoreGive(algoSemaphore);
  return result;
}

// This function is called from the memory sub system that runs in a different
// task, protect it from concurrent calls from this task
uint8_t locoDeckGetActiveAnchorIdList(uint8_t unorderedAnchorList[], const int maxListSize) {
  if (!isInit) {
    return 0;
  }

  xSemaphoreTake(algoSemaphore, portMAX_DELAY);
  uint8_t result = algorithm->getActiveAnchorIdList(unorderedAnchorList, maxListSize);
  xSemaphoreGive(algoSemaphore);
  return result;
}

static bool switchToMode(const lpsMode_t newMode) {
  bool result = false;

  if (lpsMode_auto != newMode && newMode <= LPS_NUMBER_OF_ALGORITHMS) {
    algoOptions.currentRangingMode = newMode;
    algorithm = algorithmsList[algoOptions.currentRangingMode].algorithm;

    algorithm->init(dwm);
    timeout = algorithm->onEvent(dwm, eventTimeout);

    result = true;
  }

  return result;
}

static void autoModeSearchTryMode(const lpsMode_t newMode, const uint32_t now) {
  // Set up next time to check
  algoOptions.nextSwitchTick = now + LPS_AUTO_MODE_SWITCH_PERIOD;
  switchToMode(newMode);
}

static lpsMode_t autoModeSearchGetNextMode() {
  lpsMode_t newMode = algoOptions.currentRangingMode + 1;
  if (newMode > LPS_NUMBER_OF_ALGORITHMS) {
    newMode = lpsMode_TWR;
  }

  return newMode;
}

static void processAutoModeSwitching() {
  uint32_t now = xTaskGetTickCount();

  if (algoOptions.modeAutoSearchActive) {
    if (algoOptions.modeAutoSearchDoInitialize) {
      autoModeSearchTryMode(lpsMode_TDoA2, now);
      algoOptions.modeAutoSearchDoInitialize = false;
    } else {
      if (now > algoOptions.nextSwitchTick) {
        if (algorithm->isRangingOk()) {
          // We have found an algorithm, stop searching and lock to it.
          algoOptions.modeAutoSearchActive = false;
          DEBUG_PRINT("Automatic mode: detected %s\n", algorithmsList[algoOptions.currentRangingMode].name);
        } else {
          lpsMode_t newMode = autoModeSearchGetNextMode();
          autoModeSearchTryMode(newMode, now);
        }
      }
    }
  }
}

static void resetAutoSearchMode() {
  algoOptions.modeAutoSearchActive = true;
  algoOptions.modeAutoSearchDoInitialize = true;
}

static void handleModeSwitch() {
  if (algoOptions.userRequestedMode == lpsMode_auto) {
    processAutoModeSwitching();
  } else {
    resetAutoSearchMode();
    if (algoOptions.userRequestedMode != algoOptions.currentRangingMode) {
      if (switchToMode(algoOptions.userRequestedMode)) {
        DEBUG_PRINT("Switching to mode %s\n", algorithmsList[algoOptions.currentRangingMode].name);
      }
    }
  }
}

static void uwbTask(void* parameters) {
  lppShortQueue = xQueueCreate(10, sizeof(lpsLppShortPacket_t));

  algoOptions.currentRangingMode = lpsMode_auto;

  systemWaitStart();

  while(1) {
    xSemaphoreTake(algoSemaphore, portMAX_DELAY);
    handleModeSwitch();
    xSemaphoreGive(algoSemaphore);

    if (ulTaskNotifyTake(pdTRUE, timeout / portTICK_PERIOD_MS) > 0) {
      do{
        xSemaphoreTake(algoSemaphore, portMAX_DELAY);
        dwHandleInterrupt(dwm);
        xSemaphoreGive(algoSemaphore);
      } while(digitalRead(GPIO_PIN_IRQ) != 0);
    } else {
      xSemaphoreTake(algoSemaphore, portMAX_DELAY);
      timeout = algorithm->onEvent(dwm, eventTimeout);
      xSemaphoreGive(algoSemaphore);
    }
  }
}

static lpsLppShortPacket_t lppShortPacket;

bool lpsSendLppShort(uint8_t destId, void* data, size_t length)
{
  bool result = false;

  if (isInit)
  {
    lppShortPacket.dest = destId;
    lppShortPacket.length = length;
    memcpy(lppShortPacket.data, data, length);
    result = xQueueSend(lppShortQueue, &lppShortPacket,0) == pdPASS;
  }

  return result;
}

bool lpsGetLppShort(lpsLppShortPacket_t* shortPacket)
{
  return xQueueReceive(lppShortQueue, shortPacket, 0) == pdPASS;
}

static uint8_t spiTxBuffer[196];
static uint8_t spiRxBuffer[196];
static uint16_t spiSpeed = SPI_BAUDRATE_2MHZ;

/************ Low level ops for libdw **********/
static void spiWrite(dwDevice_t* dev, const void *header, size_t headerLength,
                                      const void* data, size_t dataLength)
{
  spiBeginTransaction(spiSpeed);
  digitalWrite(CS_PIN, LOW);
  memcpy(spiTxBuffer, header, headerLength);
  memcpy(spiTxBuffer+headerLength, data, dataLength);
  spiExchange(headerLength+dataLength, spiTxBuffer, spiRxBuffer);
  digitalWrite(CS_PIN, HIGH);
  spiEndTransaction();
  STATS_CNT_RATE_EVENT(&spiWriteCount);
}

static void spiRead(dwDevice_t* dev, const void *header, size_t headerLength,
                                     void* data, size_t dataLength)
{
  spiBeginTransaction(spiSpeed);
  digitalWrite(CS_PIN, LOW);
  memcpy(spiTxBuffer, header, headerLength);
  memset(spiTxBuffer+headerLength, 0, dataLength);
  spiExchange(headerLength+dataLength, spiTxBuffer, spiRxBuffer);
  memcpy(data, spiRxBuffer+headerLength, dataLength);
  digitalWrite(CS_PIN, HIGH);
  spiEndTransaction();
  STATS_CNT_RATE_EVENT(&spiReadCount);
}

#if LOCODECK_USE_ALT_PINS
  void __attribute__((used)) EXTI5_Callback(void)
#else
  void __attribute__((used)) EXTI11_Callback(void)
#endif
  {
    portBASE_TYPE  xHigherPriorityTaskWoken = pdFALSE;

<<<<<<< HEAD
    EXTI_ClearITPendingBit(EXTI_LineN);

=======
>>>>>>> c1150b80
    // Unlock interrupt handling task
    vTaskNotifyGiveFromISR(uwbTaskHandle, &xHigherPriorityTaskWoken);

    if(xHigherPriorityTaskWoken) {
      portYIELD();
    }
  }

static void spiSetSpeed(dwDevice_t* dev, dwSpiSpeed_t speed)
{
  if (speed == dwSpiSpeedLow)
  {
    spiSpeed = SPI_BAUDRATE_2MHZ;
  }
  else if (speed == dwSpiSpeedHigh)
  {
    spiSpeed = SPI_BAUDRATE_21MHZ;
  }
}

static void delayms(dwDevice_t* dev, unsigned int delay)
{
  vTaskDelay(M2T(delay));
}

static dwOps_t dwOps = {
  .spiRead = spiRead,
  .spiWrite = spiWrite,
  .spiSetSpeed = spiSetSpeed,
  .delayms = delayms,
};

/*********** Deck driver initialization ***************/

static void dwm1000Init(DeckInfo *info)
{
  EXTI_InitTypeDef EXTI_InitStructure;

  spiBegin();

  // Set up interrupt
  SYSCFG_EXTILineConfig(EXTI_PortSource, EXTI_PinSource);

  EXTI_InitStructure.EXTI_Line = EXTI_LineN;
  EXTI_InitStructure.EXTI_Mode = EXTI_Mode_Interrupt;
  EXTI_InitStructure.EXTI_Trigger = EXTI_Trigger_Rising;
  EXTI_InitStructure.EXTI_LineCmd = ENABLE;
  EXTI_Init(&EXTI_InitStructure);

  // Init pins
  pinMode(CS_PIN, OUTPUT);
  pinMode(GPIO_PIN_RESET, OUTPUT);
  pinMode(GPIO_PIN_IRQ, INPUT);

  // Reset the DW1000 chip
  digitalWrite(GPIO_PIN_RESET, 0);
  vTaskDelay(M2T(10));
  digitalWrite(GPIO_PIN_RESET, 1);
  vTaskDelay(M2T(10));

  // Initialize the driver
  dwInit(dwm, &dwOps);       // Init libdw

  int result = dwConfigure(dwm);
  if (result != 0) {
    isInit = false;
    DEBUG_PRINT("Failed to configure DW1000!\r\n");
    return;
  }

  dwEnableAllLeds(dwm);

  dwTime_t delay = {.full = 0};
  dwSetAntenaDelay(dwm, delay);

  dwAttachSentHandler(dwm, txCallback);
  dwAttachReceivedHandler(dwm, rxCallback);
  dwAttachReceiveTimeoutHandler(dwm, rxTimeoutCallback);

  dwNewConfiguration(dwm);
  dwSetDefaults(dwm);


  #ifdef LPS_LONGER_RANGE
  dwEnableMode(dwm, MODE_SHORTDATA_MID_ACCURACY);
  #else
  dwEnableMode(dwm, MODE_SHORTDATA_FAST_ACCURACY);
  #endif

  dwSetChannel(dwm, CHANNEL_2);
  dwSetPreambleCode(dwm, PREAMBLE_CODE_64MHZ_9);

  #ifdef LPS_FULL_TX_POWER
  dwUseSmartPower(dwm, false);
  dwSetTxPower(dwm, 0x1F1F1F1Ful);
  #else
  dwUseSmartPower(dwm, true);
  #endif

  dwSetReceiveWaitTimeout(dwm, DEFAULT_RX_TIMEOUT);

  dwCommitConfiguration(dwm);

  memoryRegisterHandler(&memDef);

<<<<<<< HEAD
  // // Enable interrupt
  // NVIC_InitStructure.NVIC_IRQChannel = EXTI_IRQChannel;
  // NVIC_InitStructure.NVIC_IRQChannelPreemptionPriority = NVIC_VERY_HIGH_PRI;
  // NVIC_InitStructure.NVIC_IRQChannelSubPriority = 0;
  // NVIC_InitStructure.NVIC_IRQChannelCmd = ENABLE;
  // NVIC_Init(&NVIC_InitStructure);

=======
>>>>>>> c1150b80
  algoSemaphore= xSemaphoreCreateMutex();

  xTaskCreate(uwbTask, LPS_DECK_TASK_NAME, 3 * configMINIMAL_STACK_SIZE, NULL,
                    LPS_DECK_TASK_PRI, &uwbTaskHandle);

  isInit = true;
}

uint16_t locoDeckGetRangingState() {
  return algoOptions.rangingState;
}

void locoDeckSetRangingState(const uint16_t newState) {
  algoOptions.rangingState = newState;
}


static bool dwm1000Test()
{
  if (!isInit) {
    DEBUG_PRINT("Error while initializing DWM1000\n");
  }

  return isInit;
}

static const DeckDriver dwm1000_deck = {
  .vid = 0xBC,
  .pid = 0x06,
  .name = "bcDWM1000",

#ifdef LOCODEC_USE_ALT_PINS
  .usedGpio = DECK_USING_IO_1 | DECK_USING_IO_2 | DECK_USING_IO_3,
#else
   // (PC10/PC11 is UART1 TX/RX)
  .usedGpio = DECK_USING_IO_1 | DECK_USING_PC10 | DECK_USING_PC11,
#endif
  .usedPeriph = DECK_USING_SPI,
  .requiredEstimator = kalmanEstimator,
  #ifdef LOCODECK_NO_LOW_INTERFERENCE
  .requiredLowInterferenceRadioMode = false,
  #else
  .requiredLowInterferenceRadioMode = true,
  #endif

  .init = dwm1000Init,
  .test = dwm1000Test,
};

DECK_DRIVER(dwm1000_deck);

PARAM_GROUP_START(deck)

/**
 * @brief Nonzero if [Loco positioning deck](%https://store.bitcraze.io/products/loco-positioning-deck) is attached
 */
PARAM_ADD_CORE(PARAM_UINT8 | PARAM_RONLY, bcDWM1000, &isInit)

PARAM_GROUP_STOP(deck)

LOG_GROUP_START(ranging)
LOG_ADD(LOG_UINT16, state, &algoOptions.rangingState)
LOG_GROUP_STOP(ranging)

/**
 * Log group for basic information about the Loco Positioning System
 */
LOG_GROUP_START(loco)

/**
 * @brief The current mode of the Loco Positionning system
 *
 * | Value | Mode   | \n
 * | -     | -      | \n
 * |   1   | TWR    | \n
 * |   2   | TDoA 2 | \n
 * |   3   | TDoA 3 | \n
 */
LOG_ADD_CORE(LOG_UINT8, mode, &algoOptions.currentRangingMode)

STATS_CNT_RATE_LOG_ADD(spiWr, &spiWriteCount)
STATS_CNT_RATE_LOG_ADD(spiRe, &spiReadCount)
LOG_GROUP_STOP(loco)

/**
 * The Loco Positioning System implements three different positioning modes:
 * Two Way Ranging (TWR), Time Difference of Arrival 2 (TDoA 2) and Time Difference of Arrival 3 (TDoA 3)
 *
 * ### TWR mode
 *
 * In this mode, the tag pings the anchors in sequence, this allows it to
 * measure the distance between the tag and the anchors. Using this information
 * a theoretical minimum of 4 Anchors is required to calculate the 3D position
 * of a Tag, but a more realistic number is 6 to add redundancy and accuracy.
 * This mode is the most accurate mode and also works when the tag or quad
 * leaves the space delimited by the anchors. The tag is actively communicating
 * with the anchors in a time slotted fashion and in this mode only one tag or
 * quad can be positioned with a maximum of 8 anchors.
 *
 * ### TDoA 2 mode
 *
 * In TDoA 2 mode, the anchor system is continuously sending synchronization
 * packets. A tag listening to these packets can calculate the relative
 * distance to two anchors by measuring the time difference of arrival of the
 * packets. From the TDoA information it is possible to calculate the 3D
 * position in space. In this mode the tag is only passively listening, so new
 * tags do not add any load to the system which makes it possible to position
 * any number of tags or quads simultaneously. This makes it a perfect
 * mode for swarming.
 *
 * Compared to TWR, TDoA 2 is more restrictive when it comes to the space where
 * positioning works, ideally the tag should be within, or very close to,
 * the space delimited by the anchor system. This means that TDoA 2 works best
 * with 8 anchors placed in the corners of the flying space. In this space the
 * accuracy and precision is comparable to TWR.

 * In this mode the anchor system is time slotted and synchronized and the
 * number of anchors is limited to 8.
 *
 * ### TDoA 3 mode
 *
 * The TDoA 3 mode has many similarities with TDoA 2 and supports any number
 * of tags or quads. The main difference is that the time slotted scheme of
 * TDoA 2 has been replaced by a randomized transmission schedule which makes
 * it possible to add more anchors. By adding more anchors the system can be
 * scaled to larger spaces or span multiple rooms without line of sight between
 * all anchors. It also makes it more robust and can handle loss or addition of
 * anchors dynamically. The estimated position in this mode might be slightly
 * more noisy compared to TDoA 2.
 */
PARAM_GROUP_START(loco)

/**
 * @brief The Loco positioning mode to use (default: 0)
 *
 * | Value | Mode   |\n
 * | -     | -      |\n
 * |   0   | Auto   |\n
 * |   1   | TWR    |\n
 * |   2   | TDoA 2 |\n
 * |   3   | TDoA 3 |\n
 */
PARAM_ADD_CORE(PARAM_UINT8, mode, &algoOptions.userRequestedMode)

PARAM_GROUP_STOP(loco)<|MERGE_RESOLUTION|>--- conflicted
+++ resolved
@@ -432,11 +432,6 @@
   {
     portBASE_TYPE  xHigherPriorityTaskWoken = pdFALSE;
 
-<<<<<<< HEAD
-    EXTI_ClearITPendingBit(EXTI_LineN);
-
-=======
->>>>>>> c1150b80
     // Unlock interrupt handling task
     vTaskNotifyGiveFromISR(uwbTaskHandle, &xHigherPriorityTaskWoken);
 
@@ -542,16 +537,6 @@
 
   memoryRegisterHandler(&memDef);
 
-<<<<<<< HEAD
-  // // Enable interrupt
-  // NVIC_InitStructure.NVIC_IRQChannel = EXTI_IRQChannel;
-  // NVIC_InitStructure.NVIC_IRQChannelPreemptionPriority = NVIC_VERY_HIGH_PRI;
-  // NVIC_InitStructure.NVIC_IRQChannelSubPriority = 0;
-  // NVIC_InitStructure.NVIC_IRQChannelCmd = ENABLE;
-  // NVIC_Init(&NVIC_InitStructure);
-
-=======
->>>>>>> c1150b80
   algoSemaphore= xSemaphoreCreateMutex();
 
   xTaskCreate(uwbTask, LPS_DECK_TASK_NAME, 3 * configMINIMAL_STACK_SIZE, NULL,
