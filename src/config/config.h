/**
 *    ||          ____  _ __
 * +------+      / __ )(_) /_______________ _____  ___
 * | 0xBC |     / __  / / __/ ___/ ___/ __ `/_  / / _ \
 * +------+    / /_/ / / /_/ /__/ /  / /_/ / / /_/  __/
 *  ||  ||    /_____/_/\__/\___/_/   \__,_/ /___/\___/
 *
 * Crazyflie control firmware
 *
 * Copyright (C) 2011-2022 Bitcraze AB
 *
 * This program is free software: you can redistribute it and/or modify
 * it under the terms of the GNU General Public License as published by
 * the Free Software Foundation, in version 3.
 *
 * This program is distributed in the hope that it will be useful,
 * but WITHOUT ANY WARRANTY; without even the implied warranty of
 * MERCHANTABILITY or FITNESS FOR A PARTICULAR PURPOSE. See the
 * GNU General Public License for more details.
 *
 * You should have received a copy of the GNU General Public License
 * along with this program. If not, see <http://www.gnu.org/licenses/>.
 *
 * config.h - Main configuration file
 *
 * This file define the default configuration of the copter
 * It contains two types of parameters:
 * - The global parameters are globally defined and independent of any
 *   compilation profile. An example of such define could be some pinout.
 * - The profiled defines, they are parameters that can be specific to each
 *   dev build. The vanilla build is intended to be a "customer" build without
 *   fancy spinning debugging stuff. The developers build are anything the
 *   developer could need to debug and run his code/crazy stuff.
 *
 * The golden rule for the profile is NEVER BREAK ANOTHER PROFILE. When adding a
 * new parameter, one shall take care to modified everything necessary to
 * preserve the behavior of the other profiles.
 *
 * For the flag. T_ means task. H_ means HAL module. U_ would means utils.
 */

#ifndef CONFIG_H_
#define CONFIG_H_
#include "nrf24l01.h"

#include "trace.h"
#include "usec_time.h"

#define PROTOCOL_VERSION 5

#define CONFIG_BLOCK_ADDRESS    (2048 * (64-1))
#define MCU_ID_ADDRESS          0x1FFF7A10
#define MCU_FLASH_SIZE_ADDRESS  0x1FFF7A22
#ifndef FREERTOS_HEAP_SIZE
  #define FREERTOS_HEAP_SIZE      65000 // TODO check task heap
#endif
#define FREERTOS_MIN_STACK_SIZE 150       // M4-FPU register setup is bigger so stack needs to be bigger
#define FREERTOS_MCU_CLOCK_HZ   168000000

#define configGENERATE_RUN_TIME_STATS 1
#define portCONFIGURE_TIMER_FOR_RUN_TIME_STATS() initUsecTimer()
#define portGET_RUN_TIME_COUNTER_VALUE() usecTimestamp()


// Task priorities. Higher number higher priority
#define PASSTHROUGH_TASK_PRI    5
#define STABILIZER_TASK_PRI     5
#define SENSORS_TASK_PRI        4
#define ADC_TASK_PRI            3
#define FLOW_TASK_PRI           3
#define MULTIRANGER_TASK_PRI    3
#define SYSTEM_TASK_PRI         2
#define CRTP_TX_TASK_PRI        2
#define CRTP_RX_TASK_PRI        2
#define EXTRX_TASK_PRI          2
#define ZRANGER_TASK_PRI        2
#define ZRANGER2_TASK_PRI       2
#define LOG_TASK_PRI            1
#define MEM_TASK_PRI            1
#define PARAM_TASK_PRI          1
#define PROXIMITY_TASK_PRI      0
#define PM_TASK_PRI             0
#define USDLOG_TASK_PRI         1
#define USDWRITE_TASK_PRI       0
#define PCA9685_TASK_PRI        2
#define CMD_HIGH_LEVEL_TASK_PRI 2
#define BQ_OSD_TASK_PRI         1
#define GTGPS_DECK_TASK_PRI     1
#define LIGHTHOUSE_TASK_PRI     3
#define LPS_DECK_TASK_PRI       3
#define OA_DECK_TASK_PRI        3
#define UART1_TEST_TASK_PRI     1
#define UART2_TEST_TASK_PRI     1
#define KALMAN_TASK_PRI         2
#define ERROR_UKF_TASK_PRI      2
#define LEDSEQCMD_TASK_PRI      1
<<<<<<< HEAD
#define ADHOC_DECK_TASK_PRI     3

=======
#define FLAPPERDECK_TASK_PRI    2
>>>>>>> 0f2f0f07
#define SYSLINK_TASK_PRI        3
#define USBLINK_TASK_PRI        3
#define ACTIVE_MARKER_TASK_PRI  3
#define AI_DECK_TASK_PRI        1
#define UART2_TASK_PRI          3
#define CRTP_SRV_TASK_PRI       0
#define PLATFORM_SRV_TASK_PRI   0

// Not compiled
#if 0
  #define INFO_TASK_PRI           2
  #define PID_CTRL_TASK_PRI       2
#endif


// Task names
#define SYSTEM_TASK_NAME        "SYSTEM"
#define LEDSEQCMD_TASK_NAME     "LEDSEQCMD"
#define ADC_TASK_NAME           "ADC"
#define PM_TASK_NAME            "PWRMGNT"
#define CRTP_TX_TASK_NAME       "CRTP-TX"
#define CRTP_RX_TASK_NAME       "CRTP-RX"
#define CRTP_RXTX_TASK_NAME     "CRTP-RXTX"
#define LOG_TASK_NAME           "LOG"
#define MEM_TASK_NAME           "MEM"
#define PARAM_TASK_NAME         "PARAM"
#define SENSORS_TASK_NAME       "SENSORS"
#define STABILIZER_TASK_NAME    "STABILIZER"
#define NRF24LINK_TASK_NAME     "NRF24LINK"
#define ESKYLINK_TASK_NAME      "ESKYLINK"
#define SYSLINK_TASK_NAME       "SYSLINK"
#define USBLINK_TASK_NAME       "USBLINK"
#define PROXIMITY_TASK_NAME     "PROXIMITY"
#define EXTRX_TASK_NAME         "EXTRX"
#define UART_RX_TASK_NAME       "UART"
#define ZRANGER_TASK_NAME       "ZRANGER"
#define ZRANGER2_TASK_NAME      "ZRANGER2"
#define FLOW_TASK_NAME          "FLOW"
#define USDLOG_TASK_NAME        "USDLOG"
#define USDWRITE_TASK_NAME      "USDWRITE"
#define PCA9685_TASK_NAME       "PCA9685"
#define CMD_HIGH_LEVEL_TASK_NAME "CMDHL"
#define MULTIRANGER_TASK_NAME   "MR"
#define BQ_OSD_TASK_NAME        "BQ_OSDTASK"
#define GTGPS_DECK_TASK_NAME    "GTGPS"
#define LIGHTHOUSE_TASK_NAME    "LH"
#define LPS_DECK_TASK_NAME      "LPS"
#define OA_DECK_TASK_NAME       "OA"
#define UART1_TEST_TASK_NAME    "UART1TEST"
#define UART2_TEST_TASK_NAME    "UART2TEST"
#define KALMAN_TASK_NAME        "KALMAN"
#define ERROR_UKF_TASK_NAME     "ERROR_UKF"
#define ACTIVE_MARKER_TASK_NAME "ACTIVEMARKER-DECK"
#define AI_DECK_GAP_TASK_NAME   "AI-DECK-GAP"
#define AIDECK_ESP_TX_TASK_NAME "AI-DECK ESP TX"
#define AIDECK_ESP_RX_TASK_NAME "AI-DECK ESP RX"
#define UART2_TASK_NAME         "UART2"
#define CRTP_SRV_TASK_NAME      "CRTP-SRV"
#define PLATFORM_SRV_TASK_NAME  "PLATFORM-SRV"
#define PASSTHROUGH_TASK_NAME   "PASSTHROUGH"
<<<<<<< HEAD
#define ADHOC_DECK_TASK_NAME    "ADHOC"
#define ADHOC_DECK_TX_TASK_NAME "ADHOC_TX"
#define ADHOC_DECK_RANGING_TX_TASK_NAME "ADHOC_RANGING_TX"
#define ADHOC_DECK_RANGING_RX_TASK_NAME "ADHOC_RANGING_RX"
#define ADHOC_DECK_ROUTING_TX_TASK_NAME "ADHOC_ROUTING_TX"
#define ADHOC_DECK_ROUTING_RX_TASK_NAME "ADHOC_ROUTING_RX"
#define ADHOC_DECK_FLOODING_TX_TASK_NAME "ADHOC_FLOODING_TX"
#define ADHOC_DECK_FLOODING_RX_TASK_NAME "ADHOC_FLOODING_RX"
=======
#define CPX_RT_UART_TASK_NAME   "ROUTER FROM UART2"
#define CPX_RT_INT_TASK_NAME    "ROUTER FROM INTERNAL"
#define CPX_TASK_NAME           "CPX"
#define APP_TASK_NAME           "APP"
#define FLAPPERDECK_TASK_NAME   "FLAPPERDECK"

>>>>>>> 0f2f0f07

//Task stack sizes
#define SYSTEM_TASK_STACKSIZE         (2* configMINIMAL_STACK_SIZE)
#define LEDSEQCMD_TASK_STACKSIZE      configMINIMAL_STACK_SIZE
#define ADC_TASK_STACKSIZE            configMINIMAL_STACK_SIZE
#define PM_TASK_STACKSIZE             configMINIMAL_STACK_SIZE
#define CRTP_TX_TASK_STACKSIZE        configMINIMAL_STACK_SIZE
#define CRTP_RX_TASK_STACKSIZE        (2* configMINIMAL_STACK_SIZE)
#define CRTP_RXTX_TASK_STACKSIZE      configMINIMAL_STACK_SIZE
#define LOG_TASK_STACKSIZE            (2 * configMINIMAL_STACK_SIZE)
#define MEM_TASK_STACKSIZE            (2 * configMINIMAL_STACK_SIZE)
#define PARAM_TASK_STACKSIZE          (2 * configMINIMAL_STACK_SIZE)
#define SENSORS_TASK_STACKSIZE        (2 * configMINIMAL_STACK_SIZE)
#define STABILIZER_TASK_STACKSIZE     (3 * configMINIMAL_STACK_SIZE)
#define NRF24LINK_TASK_STACKSIZE      configMINIMAL_STACK_SIZE
#define ESKYLINK_TASK_STACKSIZE       configMINIMAL_STACK_SIZE
#define SYSLINK_TASK_STACKSIZE        (2 * configMINIMAL_STACK_SIZE)
#define USBLINK_TASK_STACKSIZE        configMINIMAL_STACK_SIZE
#define PROXIMITY_TASK_STACKSIZE      configMINIMAL_STACK_SIZE
#define EXTRX_TASK_STACKSIZE          configMINIMAL_STACK_SIZE
#define UART_RX_TASK_STACKSIZE        configMINIMAL_STACK_SIZE
#define ZRANGER_TASK_STACKSIZE        (2 * configMINIMAL_STACK_SIZE)
#define ZRANGER2_TASK_STACKSIZE       (2 * configMINIMAL_STACK_SIZE)
#define FLOW_TASK_STACKSIZE           (2 * configMINIMAL_STACK_SIZE)
#define USDLOG_TASK_STACKSIZE         (2 * configMINIMAL_STACK_SIZE)
#define USDWRITE_TASK_STACKSIZE       (3 * configMINIMAL_STACK_SIZE)
#define PCA9685_TASK_STACKSIZE        (2 * configMINIMAL_STACK_SIZE)
#define CMD_HIGH_LEVEL_TASK_STACKSIZE (2 * configMINIMAL_STACK_SIZE)
#define MULTIRANGER_TASK_STACKSIZE    (2 * configMINIMAL_STACK_SIZE)
#define ACTIVEMARKER_TASK_STACKSIZE   configMINIMAL_STACK_SIZE
#define AI_DECK_TASK_STACKSIZE        configMINIMAL_STACK_SIZE
#define UART2_TASK_STACKSIZE          configMINIMAL_STACK_SIZE
#define CRTP_SRV_TASK_STACKSIZE       configMINIMAL_STACK_SIZE
#define PLATFORM_SRV_TASK_STACKSIZE   configMINIMAL_STACK_SIZE
#define PASSTHROUGH_TASK_STACKSIZE    configMINIMAL_STACK_SIZE
#define BQ_OSD_TASK_STACKSIZE         configMINIMAL_STACK_SIZE
#define GTGPS_DECK_TASK_STACKSIZE     configMINIMAL_STACK_SIZE
#define UART1_TEST_TASK_STACKSIZE     configMINIMAL_STACK_SIZE
#define UART2_TEST_TASK_STACKSIZE     configMINIMAL_STACK_SIZE
#define LIGHTHOUSE_TASK_STACKSIZE     (2 * configMINIMAL_STACK_SIZE)
#define LPS_DECK_STACKSIZE            (3 * configMINIMAL_STACK_SIZE)
#define OA_DECK_TASK_STACKSIZE        (2 * configMINIMAL_STACK_SIZE)
#define KALMAN_TASK_STACKSIZE         (3 * configMINIMAL_STACK_SIZE)
#define FLAPPERDECK_TASK_STACKSIZE    (2 * configMINIMAL_STACK_SIZE)
#define ERROR_UKF_TASK_STACKSIZE      (4 * configMINIMAL_STACK_SIZE)

//The radio channel. From 0 to 125
#define RADIO_CHANNEL 80
#define RADIO_DATARATE RADIO_RATE_2M
#define RADIO_ADDRESS 0xE7E7E7E7E7ULL

/**
 * \def PROPELLER_BALANCE_TEST_THRESHOLD
 * This is the threshold for a propeller/motor to pass. It calculates the variance of the accelerometer X+Y
 * when the propeller is spinning.
 */
#define PROPELLER_BALANCE_TEST_THRESHOLD  2.5f

/**
 * \def BAT_LOADING_SAG_THRESHOLD
 * This is the threshold for a battery and connector to pass. It loads the power path by spinning all 4 motors
 * and measure the voltage sag. The threshold is very experimental and dependent on stock configuration. It is
 * fairly constant over the battery voltage range but testing with fully changed battery is best.
 */
#define BAT_LOADING_SAG_THRESHOLD  0.70f

/**
 * \def ACTIVATE_STARTUP_SOUND
 * Plays a startup melody using the motors and PWM modulation
 */
#define ACTIVATE_STARTUP_SOUND

// Define to force initialization of expansion board drivers. For test-rig and programming.
//#define FORCE_EXP_DETECT

/**
 * \def PRINT_OS_DEBUG_INFO
 * Print with an interval information about freertos mem/stack usage to console.
 */
//#define PRINT_OS_DEBUG_INFO


//Debug defines
//#define BRUSHLESS_MOTORCONTROLLER
//#define ADC_OUTPUT_RAW_DATA
//#define UART_OUTPUT_TRACE_DATA
//#define UART_OUTPUT_RAW_DATA_ONLY
//#define IMU_OUTPUT_RAW_DATA_ON_UART
//#define T_LAUCH_MOTORS
//#define T_LAUCH_MOTOR_TEST
//#define MOTOR_RAMPUP_TEST
/**
 * \def ADC_OUTPUT_RAW_DATA
 * When defined the gyro data will be written to the UART channel.
 * The UART must be configured to run really fast, e.g. in 2Mb/s.
 */
//#define ADC_OUTPUT_RAW_DATA

#if defined(UART_OUTPUT_TRACE_DATA) && defined(ADC_OUTPUT_RAW_DATA)
#  error "Can't define UART_OUTPUT_TRACE_DATA and ADC_OUTPUT_RAW_DATA at the same time"
#endif

#if defined(UART_OUTPUT_TRACE_DATA) || defined(ADC_OUTPUT_RAW_DATA) || defined(IMU_OUTPUT_RAW_DATA_ON_UART)
#define UART_OUTPUT_RAW_DATA_ONLY
#endif

#if defined(UART_OUTPUT_TRACE_DATA) && defined(T_LAUNCH_ACC)
#  error "UART_OUTPUT_TRACE_DATA and T_LAUNCH_ACC doesn't work at the same time yet due to dma sharing..."
#endif

#endif /* CONFIG_H_ */<|MERGE_RESOLUTION|>--- conflicted
+++ resolved
@@ -52,7 +52,7 @@
 #define MCU_ID_ADDRESS          0x1FFF7A10
 #define MCU_FLASH_SIZE_ADDRESS  0x1FFF7A22
 #ifndef FREERTOS_HEAP_SIZE
-  #define FREERTOS_HEAP_SIZE      65000 // TODO check task heap
+  #define FREERTOS_HEAP_SIZE      60000 // TODO check task heap
 #endif
 #define FREERTOS_MIN_STACK_SIZE 150       // M4-FPU register setup is bigger so stack needs to be bigger
 #define FREERTOS_MCU_CLOCK_HZ   168000000
@@ -94,12 +94,8 @@
 #define KALMAN_TASK_PRI         2
 #define ERROR_UKF_TASK_PRI      2
 #define LEDSEQCMD_TASK_PRI      1
-<<<<<<< HEAD
 #define ADHOC_DECK_TASK_PRI     3
-
-=======
 #define FLAPPERDECK_TASK_PRI    2
->>>>>>> 0f2f0f07
 #define SYSLINK_TASK_PRI        3
 #define USBLINK_TASK_PRI        3
 #define ACTIVE_MARKER_TASK_PRI  3
@@ -160,7 +156,6 @@
 #define CRTP_SRV_TASK_NAME      "CRTP-SRV"
 #define PLATFORM_SRV_TASK_NAME  "PLATFORM-SRV"
 #define PASSTHROUGH_TASK_NAME   "PASSTHROUGH"
-<<<<<<< HEAD
 #define ADHOC_DECK_TASK_NAME    "ADHOC"
 #define ADHOC_DECK_TX_TASK_NAME "ADHOC_TX"
 #define ADHOC_DECK_RANGING_TX_TASK_NAME "ADHOC_RANGING_TX"
@@ -169,14 +164,11 @@
 #define ADHOC_DECK_ROUTING_RX_TASK_NAME "ADHOC_ROUTING_RX"
 #define ADHOC_DECK_FLOODING_TX_TASK_NAME "ADHOC_FLOODING_TX"
 #define ADHOC_DECK_FLOODING_RX_TASK_NAME "ADHOC_FLOODING_RX"
-=======
 #define CPX_RT_UART_TASK_NAME   "ROUTER FROM UART2"
 #define CPX_RT_INT_TASK_NAME    "ROUTER FROM INTERNAL"
 #define CPX_TASK_NAME           "CPX"
 #define APP_TASK_NAME           "APP"
 #define FLAPPERDECK_TASK_NAME   "FLAPPERDECK"
-
->>>>>>> 0f2f0f07
 
 //Task stack sizes
 #define SYSTEM_TASK_STACKSIZE         (2* configMINIMAL_STACK_SIZE)
