--- conflicted
+++ resolved
@@ -51,13 +51,6 @@
 #define RANGER_DECKS_DEFAULT_ADDRESS   0x29
 #define NAU7802_I2C_ADDRESS            0x2A
 #define ACTIVE_MARKER_DECK_I2C_ADDRESS 0x2E
-<<<<<<< HEAD
-#define LIGHTHOUSE_DECK_I2C_ADDR       0x2F
-#define EEPROM_I2C_ADDR                0x50
-#define PRESSURE_DECK_I2C_ADDRESS      0x5D
-#define DFU_STM32C0_I2C_ADDR           0x64
-#define RANGER_DECKS_ADDRESS_START     0x65
-=======
 #define LIGHTHOUSE_DECK_I2C_ADDRESS    0x2F
 #define COLORLED_BOT_DECK_I2C_ADDRESS  0x30
 #define COLORLED_TOP_DECK_I2C_ADDRESS  0x31
@@ -69,11 +62,11 @@
 
 #define EEPROM_I2C_ADDRESS             0x50
 #define LPS25H_I2C_ADDRESS             0x5D
-#define RANGER_DECKS_ADDRESS_START     0x60
->>>>>>> 13190f7d
-#define RANGER_DECKS_ADDRESS_END       0x6F
+#define DFU_STM32C0_I2C_ADDRESS        0x64
 #define MPU6500_I2C_ADDRESS            0x69
 #define BMI088_GYRO_I2C_ADDRESS        0x69
+#define RANGER_DECKS_ADDRESS_START     0x6A
+#define RANGER_DECKS_ADDRESS_END       0x6F
 #define BMP3_I2C_ADDRESS               0x77
 #define ACS37800_I2C_ADDRESS           0x7F
 
