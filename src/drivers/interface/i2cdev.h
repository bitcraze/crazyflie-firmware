--- conflicted
+++ resolved
@@ -41,8 +41,6 @@
 typedef I2cDrv    I2C_Dev;
 #define I2C1_DEV  &deckBus
 #define I2C3_DEV  &sensorsBus
-<<<<<<< HEAD
-#endif
 
 /**
  * Read bytes from an I2C peripheral
@@ -54,8 +52,6 @@
  * @return TRUE if read was successful, otherwise FALSE.
  */
 bool i2cdevRead(I2C_Dev *dev, uint8_t devAddress, uint16_t len, uint8_t *data);
-=======
->>>>>>> bfbb9d5b
 
 /**
  * Read bytes from an I2C peripheral
