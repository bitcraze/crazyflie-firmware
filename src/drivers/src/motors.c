
/**
 *    ||          ____  _ __
 * +------+      / __ )(_) /_______________ _____  ___
 * | 0xBC |     / __  / / __/ ___/ ___/ __ `/_  / / _ \
 * +------+    / /_/ / / /_/ /__/ /  / /_/ / / /_/  __/
 *  ||  ||    /_____/_/\__/\___/_/   \__,_/ /___/\___/
 *
 * Crazyflie control firmware
 *
 * Copyright (C) 2011-2012 Bitcraze AB
 *
 * This program is free software: you can redistribute it and/or modify
 * it under the terms of the GNU General Public License as published by
 * the Free Software Foundation, in version 3.
 *
 * This program is distributed in the hope that it will be useful,
 * but WITHOUT ANY WARRANTY; without even the implied warranty of
 * MERCHANTABILITY or FITNESS FOR A PARTICULAR PURPOSE. See the
 * GNU General Public License for more details.
 *
 * You should have received a copy of the GNU General Public License
 * along with this program. If not, see <http://www.gnu.org/licenses/>.
 *
 * motors.c - Motor driver
 *
 * This code mainly interfacing the PWM peripheral lib of ST.
 */
#define DEBUG_MODULE "MTR-DRV"

#include <stdbool.h>

/* ST includes */
#include "stm32fxxx.h"

#include "motors.h"
#include "pm.h"
#include "debug.h"

//FreeRTOS includes
#include "task.h"

//Logging includes
#include "log.h"
#include "param.h"
<<<<<<< HEAD
#include "math3d.h"

// Data for CF14
static float d00 = 0.5543364748044269;
static float d10 = 0.11442589787133063;
static float d01 = -0.5067031467944692;
static float d20 = -0.002283966554392003;
static float d11 = -0.03255320005438393;

static float e00 = -10.291152501242268;
static float e10 = 3.926415845326646;
static float e01 = 26.077196474667165;

static float maxThrust;
static bool new_thrust_comp = false;
=======
>>>>>>> 25094c66

static uint16_t motorsBLConvBitsTo16(uint16_t bits);
static uint16_t motorsBLConv16ToBits(uint16_t bits);
static uint16_t motorsConvBitsTo16(uint16_t bits);
static uint16_t motorsConv16ToBits(uint16_t bits);

uint16_t motor_ratios[] = {0, 0, 0, 0};

void motorsPlayTone(uint16_t frequency, uint16_t duration_msec);
void motorsPlayMelody(uint16_t *notes);
void motorsBeep(int id, bool enable, uint16_t frequency, uint16_t ratio);

#include "motors_def.c"

const MotorPerifDef** motorMap;  /* Current map configuration */

const uint32_t MOTORS[] = { MOTOR_M1, MOTOR_M2, MOTOR_M3, MOTOR_M4 };

const uint16_t testsound[NBR_OF_MOTORS] = {A4, A5, F5, D5 };

const MotorHealthTestDef brushedMotorHealthTestSettings = {
  /* onPeriodMsec = */ 50,
  /* offPeriodMsec = */ 950,
  /* varianceMeasurementStartMsec = */ 0,
  /* onPeriodPWMRatio = */ 0xFFFF,
};

const MotorHealthTestDef brushlessMotorHealthTestSettings = {
  /* onPeriodMsec = */ 2000,
  /* offPeriodMsec = */ 1000,
  /* varianceMeasurementStartMsec = */ 1000,
  /* onPeriodPWMRatio = */ 0 /* user must set health.propTestPWMRatio explicitly */
};

const MotorHealthTestDef unknownMotorHealthTestSettings = {
  /* onPeriodMsec = */ 0,
  /* offPeriodMseec = */ 0,
  /* varianceMeasurementStartMsec = */ 0,
  /* onPeriodPWMRatio = */ 0
};

static bool isInit = false;

// Compensate thrust depending on battery voltage so it will produce about the same
// amount of thrust independent of the battery voltage. Based on thrust measurement.
// Not applied for brushless motor setup.
static uint8_t batCompensation = true;

/* Private functions */

static uint16_t motorsBLConvBitsTo16(uint16_t bits)
{
  return (0xFFFF * (bits - MOTORS_BL_PWM_CNT_FOR_HIGH) / MOTORS_BL_PWM_CNT_FOR_HIGH);
}

static uint16_t motorsBLConv16ToBits(uint16_t bits)
{
  return (MOTORS_BL_PWM_CNT_FOR_HIGH + ((bits * MOTORS_BL_PWM_CNT_FOR_HIGH) / 0xFFFF));
}

static uint16_t motorsConvBitsTo16(uint16_t bits)
{
  return ((bits) << (16 - MOTORS_PWM_BITS));
}

static uint16_t motorsConv16ToBits(uint16_t bits)
{
  return ((bits) >> (16 - MOTORS_PWM_BITS) & ((1 << MOTORS_PWM_BITS) - 1));
}

// We have data that maps PWM to thrust at different supply voltage levels.
// However, it is not the PWM that drives the motors but the voltage and
// amps (= power). With the PWM it is possible to simulate different
// voltage levels. The assumption is that the voltage used will be an
// procentage of the supply voltage, we assume that 50% PWM will result in
// 50% voltage.
//
//  Thrust (g)    Supply Voltage    PWM (%)     Voltage needed
//  0.0           4.01              0           0
//  1.6           3.98              6.25        0.24875
//  4.8           3.95              12.25       0.49375
//  7.9           3.82              18.75       0.735
//  10.9          3.88              25          0.97
//  13.9          3.84              31.25       1.2
//  17.3          3.80              37.5        1.425
//  21.0          3.76              43.25       1.6262
//  24.4          3.71              50          1.855
//  28.6          3.67              56.25       2.06438
//  32.8          3.65              62.5        2.28125
//  37.3          3.62              68.75       2.48875
//  41.7          3.56              75          2.67
//  46.0          3.48              81.25       2.8275
//  51.9          3.40              87.5        2.975
//  57.9          3.30              93.75       3.09375
//
// To get Voltage needed from wanted thrust we can get the quadratic
// polyfit coefficients using GNU octave:
//
// thrust = [0.0 1.6 4.8 7.9 10.9 13.9 17.3 21.0 ...
//           24.4 28.6 32.8 37.3 41.7 46.0 51.9 57.9]
//
// volts  = [0.0 0.24875 0.49375 0.735 0.97 1.2 1.425 1.6262 1.855 ...
//           2.064375 2.28125 2.48875 2.67 2.8275 2.975 3.09375]
//
// p = polyfit(thrust, volts, 2)
//
// => p = -0.00062390   0.08835522   0.06865956
//
// We will not use the contant term, since we want zero thrust to equal
// zero PWM.
//
// And to get the PWM as a percentage we would need to divide the
// Voltage needed with the Supply voltage.

static uint16_t motorsCompensateBatteryVoltage(uint16_t ithrust)
{
  float supply_voltage = pmGetBatteryVoltage();
  /*
   * A LiPo battery is supposed to be 4.2V charged, 3.7V mid-charge and 3V
   * discharged.
   * 
   * A suiteble sanity check for disabiling the voltage compensation would be
   * under 2V. That would suggest a damaged battery. This protects against
   * rushing the motors on bugs and invalid voltage levels.
   */
  if (new_thrust_comp) {
    if (ithrust > 0) {
      // desired thrust in grams
      float maxThrust = motorsGetMaxThrust();
      float maxNewton = maxThrust / 1000.0f * 9.81f;
      float thrustNewton = ((float)ithrust / 65535.0f) * maxNewton;
      float thrustGram = thrustNewton / 9.81f * 1000.0f;
      // normalized voltage
      float v = supply_voltage / 4.2f;
      // normalized pwm:
      float pwm = d00 + d10 * thrustGram + d01 * v + d20 * thrustGram * thrustGram + d11 * thrustGram * v;

      return pwm * UINT16_MAX;
    } else {
      return 0;
    }
  }

  if (supply_voltage < 2.0f)
  {
    return ithrust;
  }

  float thrust = ((float) ithrust / 65536.0f) * 60;
  float volts = -0.0006239f * thrust * thrust + 0.088f * thrust;
  float percentage = volts / supply_voltage;
  percentage = percentage > 1.0f ? 1.0f : percentage;
  return percentage * UINT16_MAX;
}

/* Public functions */

//Initialization. Will set all motors ratio to 0%
void motorsInit(const MotorPerifDef** motorMapSelect)
{
  int i;
  //Init structures
  GPIO_InitTypeDef GPIO_InitStructure;
  TIM_TimeBaseInitTypeDef  TIM_TimeBaseStructure;
  TIM_OCInitTypeDef  TIM_OCInitStructure;

  if (isInit)
  {
    // First to init will configure it
    return;
  }

  motorMap = motorMapSelect;

  DEBUG_PRINT("Using %s motor driver\n", motorMap[0]->drvType == BRUSHED ? "brushed" : "brushless");

  for (i = 0; i < NBR_OF_MOTORS; i++)
  {
    //Clock the gpio and the timers
    MOTORS_RCC_GPIO_CMD(motorMap[i]->gpioPerif, ENABLE);
    MOTORS_RCC_GPIO_CMD(motorMap[i]->gpioPowerswitchPerif, ENABLE);
    MOTORS_RCC_TIM_CMD(motorMap[i]->timPerif, ENABLE);

    // If there is a power switch, as on Bolt, enable power to ESC by
    // switching on mosfet.
    if (motorMap[i]->gpioPowerswitchPin != 0)
    {
      GPIO_StructInit(&GPIO_InitStructure);
      GPIO_InitStructure.GPIO_Mode = GPIO_Mode_OUT;
      GPIO_InitStructure.GPIO_OType = GPIO_OType_PP;
      GPIO_InitStructure.GPIO_Pin = motorMap[i]->gpioPowerswitchPin;
      GPIO_Init(motorMap[i]->gpioPowerswitchPort, &GPIO_InitStructure);
      GPIO_WriteBit(motorMap[i]->gpioPowerswitchPort, motorMap[i]->gpioPowerswitchPin, 1);
    }

    // Configure the GPIO for the timer output
    GPIO_StructInit(&GPIO_InitStructure);
    GPIO_InitStructure.GPIO_Mode = MOTORS_GPIO_MODE;
    GPIO_InitStructure.GPIO_Speed = GPIO_Speed_50MHz;
    GPIO_InitStructure.GPIO_OType = motorMap[i]->gpioOType;
    GPIO_InitStructure.GPIO_Pin = motorMap[i]->gpioPin;
    GPIO_Init(motorMap[i]->gpioPort, &GPIO_InitStructure);

    //Map timers to alternate functions
    MOTORS_GPIO_AF_CFG(motorMap[i]->gpioPort, motorMap[i]->gpioPinSource, motorMap[i]->gpioAF);

    //Timer configuration
    TIM_TimeBaseStructure.TIM_Period = motorMap[i]->timPeriod;
    TIM_TimeBaseStructure.TIM_Prescaler = motorMap[i]->timPrescaler;
    TIM_TimeBaseStructure.TIM_ClockDivision = 0;
    TIM_TimeBaseStructure.TIM_CounterMode = TIM_CounterMode_Up;
    TIM_TimeBaseStructure.TIM_RepetitionCounter = 0;
    TIM_TimeBaseInit(motorMap[i]->tim, &TIM_TimeBaseStructure);

    // PWM channels configuration (All identical!)
    TIM_OCInitStructure.TIM_OCMode = TIM_OCMode_PWM1;
    TIM_OCInitStructure.TIM_OutputState = TIM_OutputState_Enable;
    TIM_OCInitStructure.TIM_Pulse = 0;
    TIM_OCInitStructure.TIM_OCPolarity = motorMap[i]->timPolarity;
    TIM_OCInitStructure.TIM_OCIdleState = TIM_OCIdleState_Set;

    // Configure Output Compare for PWM
    motorMap[i]->ocInit(motorMap[i]->tim, &TIM_OCInitStructure);
    motorMap[i]->preloadConfig(motorMap[i]->tim, TIM_OCPreload_Enable);
  }

  // Start the timers
  for (i = 0; i < NBR_OF_MOTORS; i++)
  {
    TIM_Cmd(motorMap[i]->tim, ENABLE);
  }

  isInit = true;

  // Output zero power
  motorsSetRatio(MOTOR_M1, 0);
  motorsSetRatio(MOTOR_M2, 0);
  motorsSetRatio(MOTOR_M3, 0);
  motorsSetRatio(MOTOR_M4, 0);
}

void motorsDeInit(const MotorPerifDef** motorMapSelect)
{
  int i;
  GPIO_InitTypeDef GPIO_InitStructure;

  for (i = 0; i < NBR_OF_MOTORS; i++)
  {
    // Configure default
    GPIO_StructInit(&GPIO_InitStructure);
    GPIO_InitStructure.GPIO_Pin = motorMap[i]->gpioPin;
    GPIO_Init(motorMap[i]->gpioPort, &GPIO_InitStructure);

    //Map timers to alternate functions
    GPIO_PinAFConfig(motorMap[i]->gpioPort, motorMap[i]->gpioPinSource, 0x00);

    //Deinit timer
    TIM_DeInit(motorMap[i]->tim);
  }
}

bool motorsTest(void)
{
  int i;

  for (i = 0; i < sizeof(MOTORS) / sizeof(*MOTORS); i++)
  {
    if (motorMap[i]->drvType == BRUSHED)
    {
#ifdef ACTIVATE_STARTUP_SOUND
      motorsBeep(MOTORS[i], true, testsound[i], (uint16_t)(MOTORS_TIM_BEEP_CLK_FREQ / A4)/ 20);
      vTaskDelay(M2T(MOTORS_TEST_ON_TIME_MS));
      motorsBeep(MOTORS[i], false, 0, 0);
      vTaskDelay(M2T(MOTORS_TEST_DELAY_TIME_MS));
#else
      motorsSetRatio(MOTORS[i], MOTORS_TEST_RATIO);
      vTaskDelay(M2T(MOTORS_TEST_ON_TIME_MS));
      motorsSetRatio(MOTORS[i], 0);
      vTaskDelay(M2T(MOTORS_TEST_DELAY_TIME_MS));
#endif
    }
  }

  return isInit;
}

// Ithrust is thrust mapped for 65536 <==> 15 grams (per rotor)
void motorsSetRatio(uint32_t id, uint16_t ithrust)
{
  if (isInit) {
    uint16_t ratio;

    ASSERT(id < NBR_OF_MOTORS);

    ratio = ithrust;

<<<<<<< HEAD
  #ifdef ENABLE_THRUST_BAT_COMPENSATED
=======
>>>>>>> 25094c66
    if (motorMap[id]->drvType == BRUSHED)
    {
      if (batCompensation) {
      // To make sure we provide the correct PWM given current supply voltage
      // from the battery, we do calculations based on measurements of PWM,
      // voltage and thrust. See comment at function definition for details.
      ratio = motorsCompensateBatteryVoltage(ithrust);
      }
    }
<<<<<<< HEAD
  #endif
=======

>>>>>>> 25094c66
    if (motorMap[id]->drvType == BRUSHLESS)
    {
      motorMap[id]->setCompare(motorMap[id]->tim, motorsBLConv16ToBits(ratio));
    }
    else
    {
      motorMap[id]->setCompare(motorMap[id]->tim, motorsConv16ToBits(ratio));
    }
    motor_ratios[id] = ratio;
  }
}

// computes maximum thrust in grams given the current battery state
float motorsGetMaxThrust()
{
  // normalized voltage
  float v = pmGetBatteryVoltage() / 4.2f;
  // normalized pwm
  float pwm = (motor_ratios[0] + motor_ratios[1] + motor_ratios[2] + motor_ratios[3]) / 4.0f / UINT16_MAX;

  maxThrust = clamp(e00 + e10 * pwm + e01 * v, 8, 50);

  return maxThrust;
}

// set thrust for motor (in grams)
void motorsSetThrust(uint32_t id, float thrustGram)
{
  if (motorMap[id]->drvType == BRUSHED)
  {
    if (thrustGram > 0) {
      // normalized voltage
      float v = pmGetBatteryVoltage() / 4.2f;
      // normalized pwm:
      float pwm = d00 + d10 * thrustGram + d01 * v + d20 * thrustGram * thrustGram + d11 * thrustGram * v;

      motor_ratios[id] = pwm * UINT16_MAX;
    } else {
      motor_ratios[id] = 0;
    }

    motorMap[id]->setCompare(motorMap[id]->tim, motorsConv16ToBits(motor_ratios[id]));
  } else {
    ASSERT(false);
  }
}

int motorsGetRatio(uint32_t id)
{
  int ratio;

  ASSERT(id < NBR_OF_MOTORS);
  if (motorMap[id]->drvType == BRUSHLESS)
  {
    ratio = motorsBLConvBitsTo16(motorMap[id]->getCompare(motorMap[id]->tim));
  }
  else
  {
    ratio = motorsConvBitsTo16(motorMap[id]->getCompare(motorMap[id]->tim));
  }

  return ratio;
}

void motorsBeep(int id, bool enable, uint16_t frequency, uint16_t ratio)
{
  TIM_TimeBaseInitTypeDef  TIM_TimeBaseStructure;

  ASSERT(id < NBR_OF_MOTORS);

  TIM_TimeBaseStructInit(&TIM_TimeBaseStructure);

  if (enable)
  {
    TIM_TimeBaseStructure.TIM_Prescaler = (5 - 1);
    TIM_TimeBaseStructure.TIM_Period = (uint16_t)(MOTORS_TIM_BEEP_CLK_FREQ / frequency);
  }
  else
  {
    TIM_TimeBaseStructure.TIM_Period = motorMap[id]->timPeriod;
    TIM_TimeBaseStructure.TIM_Prescaler = motorMap[id]->timPrescaler;
  }

  // Timer configuration
  TIM_TimeBaseInit(motorMap[id]->tim, &TIM_TimeBaseStructure);
  motorMap[id]->setCompare(motorMap[id]->tim, ratio);
}


// Play a tone with a given frequency and a specific duration in milliseconds (ms)
void motorsPlayTone(uint16_t frequency, uint16_t duration_msec)
{
  motorsBeep(MOTOR_M1, true, frequency, (uint16_t)(MOTORS_TIM_BEEP_CLK_FREQ / frequency)/ 20);
  motorsBeep(MOTOR_M2, true, frequency, (uint16_t)(MOTORS_TIM_BEEP_CLK_FREQ / frequency)/ 20);
  motorsBeep(MOTOR_M3, true, frequency, (uint16_t)(MOTORS_TIM_BEEP_CLK_FREQ / frequency)/ 20);
  motorsBeep(MOTOR_M4, true, frequency, (uint16_t)(MOTORS_TIM_BEEP_CLK_FREQ / frequency)/ 20);
  vTaskDelay(M2T(duration_msec));
  motorsBeep(MOTOR_M1, false, frequency, 0);
  motorsBeep(MOTOR_M2, false, frequency, 0);
  motorsBeep(MOTOR_M3, false, frequency, 0);
  motorsBeep(MOTOR_M4, false, frequency, 0);
}

// Plays a melody from a note array
void motorsPlayMelody(uint16_t *notes)
{
  int i = 0;
  uint16_t note;      // Note in hz
  uint16_t duration;  // Duration in ms

  do
  {
    note = notes[i++];
    duration = notes[i++];
    motorsPlayTone(note, duration);
  } while (duration != 0);
}

const MotorHealthTestDef* motorsGetHealthTestSettings(uint32_t id)
{
  if (id >= NBR_OF_MOTORS)
  {
    return &unknownMotorHealthTestSettings;
  }
  else if (motorMap[id]->drvType == BRUSHLESS)
  {
    return &brushlessMotorHealthTestSettings;
  }
  else if (motorMap[id]->drvType == BRUSHED)
  {
    return &brushedMotorHealthTestSettings;
  }
  else
  {
    return &unknownMotorHealthTestSettings;
  }
}

/**
 * Logging variables of the motors PWM output
 */
LOG_GROUP_START(pwm)
/**
 * @brief Current motor 1 PWM output
 */ 
LOG_ADD(LOG_UINT16, m1_pwm, &motor_ratios[0])
/**
 * @brief Current motor 2 PWM output
 */ 
LOG_ADD(LOG_UINT16, m2_pwm, &motor_ratios[1])
/**
 * @brief Current motor 3 PWM output
 */ 
LOG_ADD(LOG_UINT16, m3_pwm, &motor_ratios[2])
/**
 * @brief Current motor 4 PWM output
 */ 
<<<<<<< HEAD
LOG_ADD(LOG_UINT32, m4_pwm, &motor_ratios[3])

LOG_ADD(LOG_FLOAT, maxThrust, &maxThrust)
LOG_GROUP_STOP(pwm)

PARAM_GROUP_START(pwm)

  PARAM_ADD(PARAM_FLOAT, d00, &d00)
  PARAM_ADD(PARAM_FLOAT, d10, &d10)
  PARAM_ADD(PARAM_FLOAT, d01, &d01)
  PARAM_ADD(PARAM_FLOAT, d20, &d20)
  PARAM_ADD(PARAM_FLOAT, d11, &d11)

  PARAM_ADD(PARAM_FLOAT, e00, &e00)
  PARAM_ADD(PARAM_FLOAT, e10, &e10)
  PARAM_ADD(PARAM_FLOAT, e01, &e01)
  
  PARAM_ADD(PARAM_UINT8, new_thrust_comp, &new_thrust_comp)


PARAM_GROUP_STOP(pwm)
=======
LOG_ADD(LOG_UINT16, m4_pwm, &motor_ratios[3])
LOG_GROUP_STOP(pwm)

PARAM_GROUP_START(motor)
PARAM_ADD(PARAM_UINT8, batCompensation, &batCompensation)
PARAM_GROUP_STOP(motor)
>>>>>>> 25094c66
<|MERGE_RESOLUTION|>--- conflicted
+++ resolved
@@ -43,7 +43,6 @@
 //Logging includes
 #include "log.h"
 #include "param.h"
-<<<<<<< HEAD
 #include "math3d.h"
 
 // Data for CF14
@@ -59,8 +58,6 @@
 
 static float maxThrust;
 static bool new_thrust_comp = false;
-=======
->>>>>>> 25094c66
 
 static uint16_t motorsBLConvBitsTo16(uint16_t bits);
 static uint16_t motorsBLConv16ToBits(uint16_t bits);
@@ -357,24 +354,17 @@
 
     ratio = ithrust;
 
-<<<<<<< HEAD
-  #ifdef ENABLE_THRUST_BAT_COMPENSATED
-=======
->>>>>>> 25094c66
-    if (motorMap[id]->drvType == BRUSHED)
+    if (batCompensation)
     {
-      if (batCompensation) {
-      // To make sure we provide the correct PWM given current supply voltage
-      // from the battery, we do calculations based on measurements of PWM,
-      // voltage and thrust. See comment at function definition for details.
-      ratio = motorsCompensateBatteryVoltage(ithrust);
+      if (motorMap[id]->drvType == BRUSHED)
+      {
+        // To make sure we provide the correct PWM given current supply voltage
+        // from the battery, we do calculations based on measurements of PWM,
+        // voltage and thrust. See comment at function definition for details.
+        ratio = motorsCompensateBatteryVoltage(ithrust);
+        motor_ratios[id] = ratio;
       }
     }
-<<<<<<< HEAD
-  #endif
-=======
-
->>>>>>> 25094c66
     if (motorMap[id]->drvType == BRUSHLESS)
     {
       motorMap[id]->setCompare(motorMap[id]->tim, motorsBLConv16ToBits(ratio));
@@ -383,7 +373,6 @@
     {
       motorMap[id]->setCompare(motorMap[id]->tim, motorsConv16ToBits(ratio));
     }
-    motor_ratios[id] = ratio;
   }
 }
 
@@ -532,8 +521,7 @@
 /**
  * @brief Current motor 4 PWM output
  */ 
-<<<<<<< HEAD
-LOG_ADD(LOG_UINT32, m4_pwm, &motor_ratios[3])
+LOG_ADD(LOG_UINT16, m4_pwm, &motor_ratios[3])
 
 LOG_ADD(LOG_FLOAT, maxThrust, &maxThrust)
 LOG_GROUP_STOP(pwm)
@@ -553,12 +541,4 @@
   PARAM_ADD(PARAM_UINT8, new_thrust_comp, &new_thrust_comp)
 
 
-PARAM_GROUP_STOP(pwm)
-=======
-LOG_ADD(LOG_UINT16, m4_pwm, &motor_ratios[3])
-LOG_GROUP_STOP(pwm)
-
-PARAM_GROUP_START(motor)
-PARAM_ADD(PARAM_UINT8, batCompensation, &batCompensation)
-PARAM_GROUP_STOP(motor)
->>>>>>> 25094c66
+PARAM_GROUP_STOP(pwm)