/**
 *    ||          ____  _ __
 * +------+      / __ )(_) /_______________ _____  ___
 * | 0xBC |     / __  / / __/ ___/ ___/ __ `/_  / / _ \
 * +------+    / /_/ / / /_/ /__/ /  / /_/ / / /_/  __/
 *  ||  ||    /_____/_/\__/\___/_/   \__,_/ /___/\___/
 *
 * Crazyflie 2.0 NRF Firmware
 * Copyright (c) 2014, Bitcraze AB, All rights reserved.
 *
 * This library is free software; you can redistribute it and/or
 * modify it under the terms of the GNU Lesser General Public
 * License as published by the Free Software Foundation; either
 * version 3.0 of the License, or (at your option) any later version.
 *
 * This library is distributed in the hope that it will be useful,
 * but WITHOUT ANY WARRANTY; without even the implied warranty of
 * MERCHANTABILITY or FITNESS FOR A PARTICULAR PURPOSE.  See the GNU
 * Lesser General Public License for more details.
 *
 * You should have received a copy of the GNU Lesser General Public
 * License along with this library.
 *
 * i2c_drv.c - i2c driver implementation
 *
 * @note
 * For some reason setting CR1 reg in sequence with
 * I2C_AcknowledgeConfig(I2C_SENSORS, ENABLE) and after
 * I2C_GenerateSTART(I2C_SENSORS, ENABLE) sometimes creates an
 * instant start->stop condition (3.9us long) which I found out with an I2C
 * analyzer. This fast start->stop is only possible to generate if both
 * start and stop flag is set in CR1 at the same time. So i tried setting the CR1
 * at once with I2C_SENSORS->CR1 = (I2C_CR1_START | I2C_CR1_ACK | I2C_CR1_PE) and the
 * problem is gone. Go figure...
 */

// Standard includes.
#include <string.h>
// Scheduler include files.
#include "FreeRTOS.h"
#include "task.h"
#include "queue.h"
#include "semphr.h"

#include "stm32fxxx.h"
// Application includes.
#include "i2c_drv.h"
#include "config.h"
#include "nvicconf.h"
#include "sleepus.h"

#include "autoconf.h"

//DEBUG
#ifdef I2CDRV_DEBUG_LOG_EVENTS
#include "usec_time.h"
#endif

// Definitions of sensors I2C bus
#define I2C_DEFAULT_SENSORS_CLOCK_SPEED             400000

// Definition of eeprom and deck I2C buss
#define I2C_DEFAULT_DECK_CLOCK_SPEED                400000

// Misc constants.
#define I2C_NO_BLOCK				    0
#define I2C_SLAVE_ADDRESS7      0x30
#define I2C_MAX_RETRIES         2
#define I2C_MESSAGE_TIMEOUT     M2T(1000)

// Helpers to unlock bus
#define I2CDEV_CLK_TS (10)
static void gpioWaitForHigh(GPIO_TypeDef *gpio, uint16_t pin, uint16_t timeout_us)
{
  uint64_t start = usecTimestamp();
  while (GPIO_ReadInputDataBit(gpio, pin) == Bit_RESET && usecTimestamp() - start <= timeout_us)
  {
  }
}


#ifdef I2CDRV_DEBUG_LOG_EVENTS
// Debug variables
uint32_t eventDebug[1024][2];
uint32_t eventPos = 0;
#endif

/* Private functions */
/**
 * Low level i2c init funciton
 */
static void i2cdrvInitBus(I2cDrv* i2c);
/**
 * Low level dma init funciton
 */
static void i2cdrvDmaSetupBus(I2cDrv* i2c);
/**
 * Start the i2c transfer
 */
static void i2cdrvStartTransfer(I2cDrv *i2c);
/**
 * Try to restart a hanged buss
 */
static void i2cdrvTryToRestartBus(I2cDrv* i2c);
/**
 * Unlocks the i2c bus if needed.
 */
static void i2cdrvdevUnlockBus(GPIO_TypeDef* portSCL, GPIO_TypeDef* portSDA, uint16_t pinSCL, uint16_t pinSDA);
/**
 * Clear DMA stream
 */
static void i2cdrvClearDMA(I2cDrv* i2c);
/**
 * Event interrupt service routine
 */
static void i2cdrvEventIsrHandler(I2cDrv* i2c);
/**
 * Error interrupt service routine
 */
static void i2cdrvErrorIsrHandler(I2cDrv* i2c);
/**
 * DMA interrupt service routine
 */
static void i2cdrvDmaIsrHandler(I2cDrv* i2c);

// Cost definitions of busses
static const I2cDef sensorBusDef =
{
  .i2cPort            = I2C3,
  .i2cPerif           = RCC_APB1Periph_I2C3,
  .i2cEVIRQn          = I2C3_EV_IRQn,
  .i2cERIRQn          = I2C3_ER_IRQn,
  .i2cClockSpeed      = I2C_DEFAULT_SENSORS_CLOCK_SPEED,
  .gpioSCLPerif       = RCC_AHB1Periph_GPIOA,
  .gpioSCLPort        = GPIOA,
  .gpioSCLPin         = GPIO_Pin_8,
  .gpioSCLPinSource   = GPIO_PinSource8,
  .gpioSDAPerif       = RCC_AHB1Periph_GPIOC,
  .gpioSDAPort        = GPIOC,
  .gpioSDAPin         = GPIO_Pin_9,
  .gpioSDAPinSource   = GPIO_PinSource9,
  .gpioAF             = GPIO_AF_I2C3,
  .dmaPerif           = RCC_AHB1Periph_DMA1,
  .dmaChannel         = DMA_Channel_3,
  .dmaRxStream        = DMA1_Stream2,
  .dmaRxIRQ           = DMA1_Stream2_IRQn,
  .dmaRxTCFlag        = DMA_FLAG_TCIF2,
  .dmaRxTEFlag        = DMA_FLAG_TEIF2,
};

I2cDrv sensorsBus =
{
  .def                = &sensorBusDef,
};

static const I2cDef deckBusDef =
{
  .i2cPort            = I2C1,
  .i2cPerif           = RCC_APB1Periph_I2C1,
  .i2cEVIRQn          = I2C1_EV_IRQn,
  .i2cERIRQn          = I2C1_ER_IRQn,
  .i2cClockSpeed      = I2C_DEFAULT_DECK_CLOCK_SPEED,
  .gpioSCLPerif       = RCC_AHB1Periph_GPIOB,
  .gpioSCLPort        = GPIOB,
  .gpioSCLPin         = GPIO_Pin_6,
  .gpioSCLPinSource   = GPIO_PinSource6,
  .gpioSDAPerif       = RCC_AHB1Periph_GPIOB,
  .gpioSDAPort        = GPIOB,
  .gpioSDAPin         = GPIO_Pin_7,
  .gpioSDAPinSource   = GPIO_PinSource7,
  .gpioAF             = GPIO_AF_I2C1,
  .dmaPerif           = RCC_AHB1Periph_DMA1,
  .dmaChannel         = DMA_Channel_1,
#ifdef CONFIG_DECK_USD_USE_ALT_PINS_AND_SPI
  .dmaRxStream        = DMA1_Stream5,
  .dmaRxIRQ           = DMA1_Stream5_IRQn,
  .dmaRxTCFlag        = DMA_FLAG_TCIF5,
  .dmaRxTEFlag        = DMA_FLAG_TEIF5,
#else
  .dmaRxStream        = DMA1_Stream0,
  .dmaRxIRQ           = DMA1_Stream0_IRQn,
  .dmaRxTCFlag        = DMA_FLAG_TCIF0,
  .dmaRxTEFlag        = DMA_FLAG_TEIF0,
#endif
};


I2cDrv deckBus =
{
  .def                = &deckBusDef,
};


static void i2cdrvStartTransfer(I2cDrv *i2c)
{
  ASSERT_DMA_SAFE(i2c->txMessage.buffer);

  if (i2c->txMessage.direction == i2cRead)
  {
    i2c->DMAStruct.DMA_BufferSize = i2c->txMessage.messageLength;
    i2c->DMAStruct.DMA_Memory0BaseAddr = (uint32_t)i2c->txMessage.buffer;
    DMA_Init(i2c->def->dmaRxStream, &i2c->DMAStruct);
    DMA_Cmd(i2c->def->dmaRxStream, ENABLE);
  }

  I2C_ITConfig(i2c->def->i2cPort, I2C_IT_BUF, DISABLE);
  I2C_ITConfig(i2c->def->i2cPort, I2C_IT_EVT, ENABLE);
  i2c->def->i2cPort->CR1 = (I2C_CR1_START | I2C_CR1_PE);
}

static void i2cTryNextMessage(I2cDrv* i2c)
{
  i2c->def->i2cPort->CR1 = (I2C_CR1_STOP | I2C_CR1_PE);
  I2C_ITConfig(i2c->def->i2cPort, I2C_IT_EVT | I2C_IT_BUF, DISABLE);
}

static void i2cNotifyClient(I2cDrv* i2c)
{
  portBASE_TYPE xHigherPriorityTaskWoken = pdFALSE;
  xSemaphoreGiveFromISR(i2c->isBusFreeSemaphore, &xHigherPriorityTaskWoken);
  portYIELD_FROM_ISR(xHigherPriorityTaskWoken);
}

static void i2cdrvTryToRestartBus(I2cDrv* i2c)
{
  I2C_InitTypeDef I2C_InitStructure;
  NVIC_InitTypeDef NVIC_InitStructure;
  GPIO_InitTypeDef GPIO_InitStructure;

  // Enable GPIOA clock
  RCC_AHB1PeriphClockCmd(i2c->def->gpioSDAPerif, ENABLE);
  RCC_AHB1PeriphClockCmd(i2c->def->gpioSCLPerif, ENABLE);
  // Enable I2C_SENSORS clock
  RCC_APB1PeriphClockCmd(i2c->def->i2cPerif, ENABLE);

  // Configure I2C_SENSORS pins to unlock bus.
  GPIO_StructInit(&GPIO_InitStructure);
  GPIO_InitStructure.GPIO_Mode = GPIO_Mode_OUT;
  GPIO_InitStructure.GPIO_Speed = GPIO_Speed_50MHz;
  GPIO_InitStructure.GPIO_OType = GPIO_OType_OD;
  GPIO_InitStructure.GPIO_Pin = i2c->def->gpioSCLPin; // SCL
  GPIO_Init(i2c->def->gpioSCLPort, &GPIO_InitStructure);
  GPIO_InitStructure.GPIO_Pin =  i2c->def->gpioSDAPin; // SDA
  GPIO_Init(i2c->def->gpioSDAPort, &GPIO_InitStructure);

  i2cdrvdevUnlockBus(i2c->def->gpioSCLPort, i2c->def->gpioSDAPort, i2c->def->gpioSCLPin, i2c->def->gpioSDAPin);

  // Configure I2C_SENSORS pins for AF.
  GPIO_InitStructure.GPIO_Mode = GPIO_Mode_AF;
  GPIO_InitStructure.GPIO_Pin = i2c->def->gpioSCLPin; // SCL
  GPIO_Init(i2c->def->gpioSCLPort, &GPIO_InitStructure);
  GPIO_InitStructure.GPIO_Pin =  i2c->def->gpioSDAPin; // SDA
  GPIO_Init(i2c->def->gpioSDAPort, &GPIO_InitStructure);

  //Map gpios to alternate functions
  GPIO_PinAFConfig(i2c->def->gpioSCLPort, i2c->def->gpioSCLPinSource, i2c->def->gpioAF);
  GPIO_PinAFConfig(i2c->def->gpioSDAPort, i2c->def->gpioSDAPinSource, i2c->def->gpioAF);

  // I2C_SENSORS configuration
  I2C_DeInit(i2c->def->i2cPort);
  I2C_InitStructure.I2C_Mode = I2C_Mode_I2C;
  I2C_InitStructure.I2C_DutyCycle = I2C_DutyCycle_2;
  I2C_InitStructure.I2C_OwnAddress1 = I2C_SLAVE_ADDRESS7;
  I2C_InitStructure.I2C_Ack = I2C_Ack_Enable;
  I2C_InitStructure.I2C_AcknowledgedAddress = I2C_AcknowledgedAddress_7bit;
  I2C_InitStructure.I2C_ClockSpeed = i2c->def->i2cClockSpeed;
  I2C_Init(i2c->def->i2cPort, &I2C_InitStructure);

  // Enable I2C_SENSORS error interrupts
  I2C_ITConfig(i2c->def->i2cPort, I2C_IT_ERR, ENABLE);

  NVIC_InitStructure.NVIC_IRQChannel = i2c->def->i2cEVIRQn;
  NVIC_InitStructure.NVIC_IRQChannelPreemptionPriority = NVIC_HIGH_PRI;
  NVIC_InitStructure.NVIC_IRQChannelSubPriority = 0;
  NVIC_InitStructure.NVIC_IRQChannelCmd = ENABLE;
  NVIC_Init(&NVIC_InitStructure);
  NVIC_InitStructure.NVIC_IRQChannel = i2c->def->i2cERIRQn;
  NVIC_Init(&NVIC_InitStructure);

  i2cdrvDmaSetupBus(i2c);
}

static void i2cdrvDmaSetupBus(I2cDrv* i2c)
{

  NVIC_InitTypeDef NVIC_InitStructure;

  RCC_AHB1PeriphClockCmd(i2c->def->dmaPerif, ENABLE);

  // RX DMA Channel Config
  i2c->DMAStruct.DMA_Channel = i2c->def->dmaChannel;
  i2c->DMAStruct.DMA_PeripheralBaseAddr = (uint32_t)&i2c->def->i2cPort->DR;
  i2c->DMAStruct.DMA_Memory0BaseAddr = 0;
  i2c->DMAStruct.DMA_DIR = DMA_DIR_PeripheralToMemory;
  i2c->DMAStruct.DMA_BufferSize = 0;
  i2c->DMAStruct.DMA_PeripheralInc = DMA_PeripheralInc_Disable;
  i2c->DMAStruct.DMA_MemoryInc = DMA_MemoryInc_Enable;
  i2c->DMAStruct.DMA_PeripheralDataSize = DMA_PeripheralDataSize_Byte;
  i2c->DMAStruct.DMA_MemoryDataSize = DMA_MemoryDataSize_Byte;
  i2c->DMAStruct.DMA_Mode = DMA_Mode_Normal;
  i2c->DMAStruct.DMA_Priority = DMA_Priority_High;
  i2c->DMAStruct.DMA_FIFOMode = DMA_FIFOMode_Disable;
  i2c->DMAStruct.DMA_FIFOThreshold = DMA_FIFOThreshold_1QuarterFull;
  i2c->DMAStruct.DMA_MemoryBurst = DMA_MemoryBurst_Single;
  i2c->DMAStruct.DMA_PeripheralBurst = DMA_PeripheralBurst_Single;

  NVIC_InitStructure.NVIC_IRQChannel = i2c->def->dmaRxIRQ;
  NVIC_InitStructure.NVIC_IRQChannelPreemptionPriority = NVIC_HIGH_PRI;
  NVIC_InitStructure.NVIC_IRQChannelSubPriority = 0;
  NVIC_InitStructure.NVIC_IRQChannelCmd = ENABLE;
  NVIC_Init(&NVIC_InitStructure);
}

static void i2cdrvInitBus(I2cDrv* i2c)
{
  i2cdrvTryToRestartBus(i2c);

  i2c->isBusFreeSemaphore = xSemaphoreCreateBinaryStatic(&i2c->isBusFreeSemaphoreBuffer);
  i2c->isBusFreeMutex = xSemaphoreCreateMutexStatic(&i2c->isBusFreeMutexBuffer);
}

static void i2cdrvdevUnlockBus(GPIO_TypeDef* portSCL, GPIO_TypeDef* portSDA, uint16_t pinSCL, uint16_t pinSDA)
{
  GPIO_SetBits(portSDA, pinSDA);
  /* Check SDA line to determine if slave is asserting bus and clock out if so */
  while(GPIO_ReadInputDataBit(portSDA, pinSDA) == Bit_RESET)
  {
    /* Set clock high */
    GPIO_SetBits(portSCL, pinSCL);
    /* Wait for any clock stretching to finish. */
    gpioWaitForHigh(portSCL, pinSCL, 10 * 1000);
    sleepus(I2CDEV_CLK_TS);

    /* Generate a clock cycle */
    GPIO_ResetBits(portSCL, pinSCL);
    sleepus(I2CDEV_CLK_TS);
    GPIO_SetBits(portSCL, pinSCL);
    sleepus(I2CDEV_CLK_TS);
  }

  /* Generate a start then stop condition */
  GPIO_SetBits(portSCL, pinSCL);
  sleepus(I2CDEV_CLK_TS);
  GPIO_ResetBits(portSDA, pinSDA);
  sleepus(I2CDEV_CLK_TS);
  GPIO_ResetBits(portSCL, pinSCL);
  sleepus(I2CDEV_CLK_TS);

  /* Set data and clock high and wait for any clock stretching to finish. */
  GPIO_SetBits(portSDA, pinSDA);
  GPIO_SetBits(portSCL, pinSCL);
  gpioWaitForHigh(portSCL, pinSCL, 10 * 1000);
  /* Wait for data to be high */
  gpioWaitForHigh(portSDA, pinSDA, 10 * 1000);
}

//-----------------------------------------------------------

void i2cdrvInit(I2cDrv* i2c)
{
  i2cdrvInitBus(i2c);
}

void i2cdrvCreateMessage(I2cMessage *message,
                      uint8_t  slaveAddress,
                      I2cDirection  direction,
                      uint32_t length,
                      const uint8_t *buffer)
{
  ASSERT_DMA_SAFE(buffer);

  message->slaveAddress = slaveAddress;
  message->direction = direction;
  message->isInternal16bit = false;
  message->internalAddress = I2C_NO_INTERNAL_ADDRESS;
  message->messageLength = length;
  message->status = i2cAck;
  message->buffer = (uint8_t *)buffer;
  message->nbrOfRetries = I2C_MAX_RETRIES;
}

void i2cdrvCreateMessageIntAddr(I2cMessage *message,
                             uint8_t  slaveAddress,
                             bool IsInternal16,
                             uint16_t intAddress,
                             I2cDirection  direction,
                             uint32_t length,
                             const uint8_t  *buffer)
{
  ASSERT_DMA_SAFE(buffer);

  message->slaveAddress = slaveAddress;
  message->direction = direction;
  message->isInternal16bit = IsInternal16;
  message->internalAddress = intAddress;
  message->messageLength = length;
  message->status = i2cAck;
  message->buffer = (uint8_t *)buffer;
  message->nbrOfRetries = I2C_MAX_RETRIES;
}

bool i2cdrvMessageTransfer(I2cDrv* i2c, I2cMessage* message)
{
  bool status = false;

  xSemaphoreTake(i2c->isBusFreeMutex, portMAX_DELAY); // Protect message data
  // Copy message
  memcpy((char*)&i2c->txMessage, (char*)message, sizeof(I2cMessage));
  // We can now start the ISR sending this message.
  i2cdrvStartTransfer(i2c);
  // Wait for transaction to be done
  if (xSemaphoreTake(i2c->isBusFreeSemaphore, I2C_MESSAGE_TIMEOUT) == pdTRUE)
  {
    if (i2c->txMessage.status == i2cAck)
    {
      status = true;
    }
  }
  else
  {
    i2cdrvClearDMA(i2c);
    i2cdrvTryToRestartBus(i2c);
    //TODO: If bus is really hanged... fail safe
  }
  xSemaphoreGive(i2c->isBusFreeMutex);

  return status;
}


static void i2cdrvEventIsrHandler(I2cDrv* i2c)
{
  uint16_t SR1;
  uint16_t SR2;

  // read the status register first
  SR1 = i2c->def->i2cPort->SR1;

#ifdef I2CDRV_DEBUG_LOG_EVENTS
  // Debug code
  eventDebug[eventPos][0] = usecTimestamp();
  eventDebug[eventPos][1] = SR1;
  if (++eventPos == 1024)
  {
    eventPos = 0;
  }
#endif

  // Start bit event
  if (SR1 & I2C_SR1_SB)
  {
    i2c->messageIndex = 0;

    if(i2c->txMessage.direction == i2cWrite ||
       i2c->txMessage.internalAddress != I2C_NO_INTERNAL_ADDRESS)
    {
      I2C_Send7bitAddress(i2c->def->i2cPort, i2c->txMessage.slaveAddress << 1, I2C_Direction_Transmitter);
    }
    else
    {
      I2C_AcknowledgeConfig(i2c->def->i2cPort, ENABLE);
      I2C_Send7bitAddress(i2c->def->i2cPort, i2c->txMessage.slaveAddress << 1, I2C_Direction_Receiver);
    }
  }
  // Address event
  else if (SR1 & I2C_SR1_ADDR)
  {
    if(i2c->txMessage.direction == i2cWrite ||
       i2c->txMessage.internalAddress != I2C_NO_INTERNAL_ADDRESS)
    {
      SR2 = i2c->def->i2cPort->SR2;                               // clear ADDR
      // In write mode transmit is always empty so can send up to two bytes
      if (i2c->txMessage.internalAddress != I2C_NO_INTERNAL_ADDRESS)
      {
        if (i2c->txMessage.isInternal16bit)
        {
          I2C_SendData(i2c->def->i2cPort, (i2c->txMessage.internalAddress & 0xFF00) >> 8);
          I2C_SendData(i2c->def->i2cPort, (i2c->txMessage.internalAddress & 0x00FF));
        }
        else
        {
          I2C_SendData(i2c->def->i2cPort, (i2c->txMessage.internalAddress & 0x00FF));
        }
        i2c->txMessage.internalAddress = I2C_NO_INTERNAL_ADDRESS;
      }
      I2C_ITConfig(i2c->def->i2cPort, I2C_IT_BUF, ENABLE);        // allow us to have an EV7
    }
    else // Reading, start DMA transfer
    {
      if(i2c->txMessage.messageLength == 1)
      {
        I2C_AcknowledgeConfig(i2c->def->i2cPort, DISABLE);
      }
      else
      {
        I2C_DMALastTransferCmd(i2c->def->i2cPort, ENABLE); // No repetitive start
      }
      // Disable buffer I2C interrupts
      I2C_ITConfig(i2c->def->i2cPort, I2C_IT_EVT | I2C_IT_BUF, DISABLE);
      // Enable the Transfer Complete interrupt
      DMA_ITConfig(i2c->def->dmaRxStream, DMA_IT_TC | DMA_IT_TE, ENABLE);
      I2C_DMACmd(i2c->def->i2cPort, ENABLE); // Enable before ADDR clear

      // Workaround to enable DMA for Renode simulation.
      // The I2C uses the DMA for reading, but the Renode implementation lacks some functionality
      // and for a message to be read the DMA needs to be enabled manually.
      // Without setting this bit the I2C reading fails.
      // With added functionality it should be possible to remove.
      DMA_Cmd(i2c->def->dmaRxStream, ENABLE); // Workaround

      __DMB();                         // Make sure instructions (clear address) are in correct order
      SR2 = i2c->def->i2cPort->SR2;    // clear ADDR
    }
  }
  // Byte transfer finished
  else if (SR1 & I2C_SR1_BTF)
  {
    SR2 = i2c->def->i2cPort->SR2;
    if (SR2 & I2C_SR2_TRA) // In write mode?
    {
      if (i2c->txMessage.direction == i2cRead) // internal address read
      {
        /* Internal address written, switch to read */
        i2c->def->i2cPort->CR1 = (I2C_CR1_START | I2C_CR1_PE); // Generate start
      }
      else
      {
        i2cNotifyClient(i2c);
        // Are there any other messages to transact? If so stop else repeated start.
        i2cTryNextMessage(i2c);
      }
    }
    else // Reading. Shouldn't happen since we use DMA for reading.
    {
      ASSERT(1);
      i2c->txMessage.buffer[i2c->messageIndex++] = I2C_ReceiveData(i2c->def->i2cPort);
      if(i2c->messageIndex == i2c->txMessage.messageLength)
      {
        i2cNotifyClient(i2c);
        // Are there any other messages to transact?
        i2cTryNextMessage(i2c);
      }
    }
    // A second BTF interrupt might occur if we don't wait for it to clear.
    // TODO Implement better method.
    while (i2c->def->i2cPort->CR1 & 0x0100) { ; }
  }
  // Byte received
  else if (SR1 & I2C_SR1_RXNE) // Should not happen when we use DMA for reception.
  {
    i2c->txMessage.buffer[i2c->messageIndex++] = I2C_ReceiveData(i2c->def->i2cPort);
    if(i2c->messageIndex == i2c->txMessage.messageLength)
    {
      I2C_ITConfig(i2c->def->i2cPort, I2C_IT_BUF, DISABLE);   // disable RXE to get BTF
    }
  }
  // Byte ready to be transmitted
  else if (SR1 & I2C_SR1_TXE)
  {
    if (i2c->txMessage.direction == i2cRead)
    {
      // Disable TXE to flush and get BTF to switch to read.
      // Switch must be done in BTF or strange things happen.
      I2C_ITConfig(i2c->def->i2cPort, I2C_IT_BUF, DISABLE);
    }
    else
    {
      I2C_SendData(i2c->def->i2cPort, i2c->txMessage.buffer[i2c->messageIndex++]);
      if(i2c->messageIndex == i2c->txMessage.messageLength)
      {
        // Disable TXE to allow the buffer to flush and get BTF
        I2C_ITConfig(i2c->def->i2cPort, I2C_IT_BUF, DISABLE);
        // If an instruction is not here an extra byte gets sent, don't know why...
        // Is is most likely timing issue but STM32F405 I2C peripheral is bugged so
        // this is the best solution so far.
        __DMB();
      }
    }
  }
}


static void i2cdrvErrorIsrHandler(I2cDrv* i2c)
{
  if (I2C_GetFlagStatus(i2c->def->i2cPort, I2C_FLAG_AF))
  {
    if(i2c->txMessage.nbrOfRetries-- > 0)
    {
      // Retry by generating start
      i2c->def->i2cPort->CR1 = (I2C_CR1_START | I2C_CR1_PE);
    }
    else
    {
      // Failed so notify client and try next message if any.
      i2c->txMessage.status = i2cNack;
      i2cNotifyClient(i2c);
      i2cTryNextMessage(i2c);
    }
    I2C_ClearFlag(i2c->def->i2cPort, I2C_FLAG_AF);
  }
  if (I2C_GetFlagStatus(i2c->def->i2cPort, I2C_FLAG_BERR))
  {
      I2C_ClearFlag(i2c->def->i2cPort, I2C_FLAG_BERR);
  }
  if (I2C_GetFlagStatus(i2c->def->i2cPort, I2C_FLAG_OVR))
  {
      I2C_ClearFlag(i2c->def->i2cPort, I2C_FLAG_OVR);
  }
  if (I2C_GetFlagStatus(i2c->def->i2cPort, I2C_FLAG_ARLO))
  {
      I2C_ClearFlag(i2c->def->i2cPort,I2C_FLAG_ARLO);
  }
}

static void i2cdrvClearDMA(I2cDrv* i2c)
{
  DMA_Cmd(i2c->def->dmaRxStream, DISABLE);
  DMA_ClearITPendingBit(i2c->def->dmaRxStream, i2c->def->dmaRxTCFlag);
  I2C_DMACmd(i2c->def->i2cPort, DISABLE);
  I2C_DMALastTransferCmd(i2c->def->i2cPort, DISABLE);
  DMA_ITConfig(i2c->def->dmaRxStream, DMA_IT_TC | DMA_IT_TE, DISABLE);
}

static void i2cdrvDmaIsrHandler(I2cDrv* i2c)
{
<<<<<<< HEAD
=======
  if (DMA_GetFlagStatus(i2c->def->dmaRxStream, i2c->def->dmaRxTCFlag)) // Transfer complete
  {
    i2cdrvClearDMA(i2c);
    i2cNotifyClient(i2c);
    // Are there any other messages to transact?
    i2cTryNextMessage(i2c);
  }
>>>>>>> 6b4e978b
  if (DMA_GetFlagStatus(i2c->def->dmaRxStream, i2c->def->dmaRxTEFlag)) // Transfer error
  {
    DMA_ClearITPendingBit(i2c->def->dmaRxStream, i2c->def->dmaRxTEFlag);
    //TODO: Best thing we could do?
    i2c->txMessage.status = i2cNack;
  }
  if (DMA_GetFlagStatus(i2c->def->dmaRxStream, i2c->def->dmaRxTCFlag)) // Tranasfer complete
  {
    i2c->txMessage.status = i2cAck;
  }
  i2cdrvClearDMA(i2c);
  i2cNotifyClient(i2c);
  // Are there any other messages to transact?
  i2cTryNextMessage(i2c);
}


void __attribute__((used)) I2C1_ER_IRQHandler(void)
{
  i2cdrvErrorIsrHandler(&deckBus);
}

void __attribute__((used)) I2C1_EV_IRQHandler(void)
{
  i2cdrvEventIsrHandler(&deckBus);
}

#ifdef CONFIG_DECK_USD_USE_ALT_PINS_AND_SPI
void __attribute__((used)) DMA1_Stream5_IRQHandler(void)
#else
void __attribute__((used)) DMA1_Stream0_IRQHandler(void)
#endif
{
  i2cdrvDmaIsrHandler(&deckBus);
}

void __attribute__((used)) I2C3_ER_IRQHandler(void)
{
  i2cdrvErrorIsrHandler(&sensorsBus);
}

void __attribute__((used)) I2C3_EV_IRQHandler(void)
{
  i2cdrvEventIsrHandler(&sensorsBus);
}

void __attribute__((used)) DMA1_Stream2_IRQHandler(void)
{
  i2cdrvDmaIsrHandler(&sensorsBus);
}<|MERGE_RESOLUTION|>--- conflicted
+++ resolved
@@ -623,16 +623,6 @@
 
 static void i2cdrvDmaIsrHandler(I2cDrv* i2c)
 {
-<<<<<<< HEAD
-=======
-  if (DMA_GetFlagStatus(i2c->def->dmaRxStream, i2c->def->dmaRxTCFlag)) // Transfer complete
-  {
-    i2cdrvClearDMA(i2c);
-    i2cNotifyClient(i2c);
-    // Are there any other messages to transact?
-    i2cTryNextMessage(i2c);
-  }
->>>>>>> 6b4e978b
   if (DMA_GetFlagStatus(i2c->def->dmaRxStream, i2c->def->dmaRxTEFlag)) // Transfer error
   {
     DMA_ClearITPendingBit(i2c->def->dmaRxStream, i2c->def->dmaRxTEFlag);
