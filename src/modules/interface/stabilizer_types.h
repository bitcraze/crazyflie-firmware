/**
 *    ||          ____  _ __
 * +------+      / __ )(_) /_______________ _____  ___
 * | 0xBC |     / __  / / __/ ___/ ___/ __ `/_  / / _ \
 * +------+    / /_/ / / /_/ /__/ /  / /_/ / / /_/  __/
 *  ||  ||    /_____/_/\__/\___/_/   \__,_/ /___/\___/
 *
 * Crazyflie control firmware
 *
 * Copyright (C) 2011-2012 Bitcraze AB
 *
 * This program is free software: you can redistribute it and/or modify
 * it under the terms of the GNU General Public License as published by
 * the Free Software Foundation, in version 3.
 *
 * This program is distributed in the hope that it will be useful,
 * but WITHOUT ANY WARRANTY; without even the implied warranty of
 * MERCHANTABILITY or FITNESS FOR A PARTICULAR PURPOSE. See the
 * GNU General Public License for more details.
 *
 * You should have received a copy of the GNU General Public License
 * along with this program. If not, see <http://www.gnu.org/licenses/>.
 *
 * stabilizer.h: Stabilizer orchestrator
 */
#ifndef __STABILIZER_TYPES_H__
#define __STABILIZER_TYPES_H__

#include <stdint.h>
#include <stdbool.h>
#include "imu_types.h"
<<<<<<< HEAD
//#include "lighthouse_geometry.h"
=======
>>>>>>> 6d75b4e3

/* Data structure used by the stabilizer subsystem.
 * All have a timestamp to be set when the data is calculated.
 */

/** Attitude in euler angle form */
typedef struct attitude_s {
  uint32_t timestamp;  // Timestamp when the data was computed

  float roll;
  float pitch;
  float yaw;
} attitude_t;

/* vector */
#define vec3d_size 3
typedef float vec3d[vec3d_size];
typedef float mat3d[vec3d_size][vec3d_size];

/* x,y,z vector */
struct vec3_s {
  uint32_t timestamp; // Timestamp when the data was computed

  float x;
  float y;
  float z;
};

typedef struct vec3_s vector_t;
typedef struct vec3_s point_t;
typedef struct vec3_s velocity_t;
typedef struct vec3_s acc_t;

/* Orientation as a quaternion */
typedef struct quaternion_s {
  uint32_t timestamp;

  union {
    struct {
      float q0;
      float q1;
      float q2;
      float q3;
    };
    struct {
      float x;
      float y;
      float z;
      float w;
    };
  };
} quaternion_t;

typedef struct tdoaMeasurement_s {
  point_t anchorPosition[2];
  float distanceDiff;
  float stdDev;
} tdoaMeasurement_t;

typedef struct baro_s {
  float pressure;           // mbar
  float temperature;        // degree Celcius
  float asl;                // m (ASL = altitude above sea level)
} baro_t;

typedef struct positionMeasurement_s {
  union {
    struct {
      float x;
      float y;
      float z;
    };
    float pos[3];
  };
  float stdDev;
} positionMeasurement_t;

typedef struct poseMeasurement_s {
  union {
    struct {
      float x;
      float y;
      float z;
    };
    float pos[3];
  };
  quaternion_t quat;
  float stdDevPos;
  float stdDevQuat;
} poseMeasurement_t;

typedef struct distanceMeasurement_s {
  union {
    struct {
      float x;
      float y;
      float z;
    };
    float pos[3];
  };
  float distance;
  float stdDev;
} distanceMeasurement_t;

typedef struct zDistance_s {
  uint32_t timestamp;
  float distance;           // m
} zDistance_t;

typedef struct sensorData_s {
  Axis3f acc;               // Gs
  Axis3f gyro;              // deg/s
  Axis3f mag;               // gauss
  baro_t baro;
#ifdef LOG_SEC_IMU
  Axis3f accSec;            // Gs
  Axis3f gyroSec;           // deg/s
#endif
  uint64_t interruptTimestamp;
} sensorData_t;

typedef struct state_s {
  attitude_t attitude;      // deg (legacy CF2 body coordinate system, where pitch is inverted)
  quaternion_t attitudeQuaternion;
  point_t position;         // m
  velocity_t velocity;      // m/s
  acc_t acc;                // Gs (but acc.z without considering gravity)
} state_t;

typedef struct control_s {
  int16_t roll;
  int16_t pitch;
  int16_t yaw;
  float thrust;
} control_t;

typedef enum mode_e {
  modeDisable = 0,
  modeAbs,
  modeVelocity
} stab_mode_t;

typedef struct setpoint_s {
  uint32_t timestamp;

  attitude_t attitude;      // deg
  attitude_t attitudeRate;  // deg/s
  quaternion_t attitudeQuaternion;
  float thrust;
  point_t position;         // m
  velocity_t velocity;      // m/s
  acc_t acceleration;       // m/s^2
  bool velocity_body;       // true if velocity is given in body frame; false if velocity is given in world frame

  struct {
    stab_mode_t x;
    stab_mode_t y;
    stab_mode_t z;
    stab_mode_t roll;
    stab_mode_t pitch;
    stab_mode_t yaw;
    stab_mode_t quat;
  } mode;
} setpoint_t;

/** Estimate of position */
typedef struct estimate_s {
  uint32_t timestamp; // Timestamp when the data was computed

  point_t position;
} estimate_t;

/** Setpoint for althold */
typedef struct setpointZ_s {
  float z;
  bool isUpdate; // True = small update of setpoint, false = completely new
} setpointZ_t;

/** Flow measurement**/
typedef struct flowMeasurement_s {
  uint32_t timestamp;
  union {
    struct {
      float dpixelx;  // Accumulated pixel count x
      float dpixely;  // Accumulated pixel count y
    };
    float dpixel[2];  // Accumulated pixel count
  };
  float stdDevX;      // Measurement standard deviation
  float stdDevY;      // Measurement standard deviation
  float dt;           // Time during which pixels were accumulated
} flowMeasurement_t;


/** TOF measurement**/
typedef struct tofMeasurement_s {
  uint32_t timestamp;
  float distance;
  float stdDev;
} tofMeasurement_t;

/** Absolute height measurement */
typedef struct heightMeasurement_s {
  uint32_t timestamp;
  float height;
  float stdDev;
} heightMeasurement_t;

/** Yaw error measurement */
typedef struct {
  uint32_t timestamp;
  float yawError;
  float stdDev;
} yawErrorMeasurement_t;

/** Sweep angle measurement */
typedef float vec3d[3];
typedef float mat3d[3][3];
typedef struct {
  uint32_t timestamp;
  vec3d* baseStationPos;
  mat3d* baseStationRot;     // Base station rotation matrix
  mat3d* baseStationRotInv;  // Inverted base station rotation matrix
  float angleX;
  float angleY;
  float stdDevX;
  float stdDevY;
  vec3d* sensorPos;
} sweepAngleMeasurement_t;

// Frequencies to bo used with the RATE_DO_EXECUTE_HZ macro. Do NOT use an arbitrary number.
#define RATE_1000_HZ 1000
#define RATE_500_HZ 500
#define RATE_250_HZ 250
#define RATE_100_HZ 100
#define RATE_50_HZ 50
#define RATE_25_HZ 25

#define RATE_MAIN_LOOP RATE_1000_HZ
#define ATTITUDE_RATE RATE_500_HZ
#define POSITION_RATE RATE_100_HZ

#define RATE_DO_EXECUTE(RATE_HZ, TICK) ((TICK % (RATE_MAIN_LOOP / RATE_HZ)) == 0)

#endif<|MERGE_RESOLUTION|>--- conflicted
+++ resolved
@@ -29,10 +29,6 @@
 #include <stdint.h>
 #include <stdbool.h>
 #include "imu_types.h"
-<<<<<<< HEAD
-//#include "lighthouse_geometry.h"
-=======
->>>>>>> 6d75b4e3
 
 /* Data structure used by the stabilizer subsystem.
  * All have a timestamp to be set when the data is calculated.
@@ -249,8 +245,6 @@
 } yawErrorMeasurement_t;
 
 /** Sweep angle measurement */
-typedef float vec3d[3];
-typedef float mat3d[3][3];
 typedef struct {
   uint32_t timestamp;
   vec3d* baseStationPos;
