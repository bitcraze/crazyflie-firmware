/*
 *    ______
 *   / ____/________ _____  __  ________      ______ __________ ___
 *  / /   / ___/ __ `/_  / / / / / ___/ | /| / / __ `/ ___/ __ `__ \
 * / /___/ /  / /_/ / / /_/ /_/ (__  )| |/ |/ / /_/ / /  / / / / / /
 * \____/_/   \__,_/ /___/\__, /____/ |__/|__/\__,_/_/  /_/ /_/ /_/
 *                       /____/
 *
 * Crazyswarm advanced control firmware for Crazyflie
 *

The MIT License (MIT)

Copyright (c) 2018 Wolfgang Hoenig and James Alan Preiss

Permission is hereby granted, free of charge, to any person obtaining a copy
of this software and associated documentation files (the "Software"), to deal
in the Software without restriction, including without limitation the rights
to use, copy, modify, merge, publish, distribute, sublicense, and/or sell
copies of the Software, and to permit persons to whom the Software is
furnished to do so, subject to the following conditions:

The above copyright notice and this permission notice shall be included in all
copies or substantial portions of the Software.

THE SOFTWARE IS PROVIDED "AS IS", WITHOUT WARRANTY OF ANY KIND, EXPRESS OR
IMPLIED, INCLUDING BUT NOT LIMITED TO THE WARRANTIES OF MERCHANTABILITY,
FITNESS FOR A PARTICULAR PURPOSE AND NONINFRINGEMENT. IN NO EVENT SHALL THE
AUTHORS OR COPYRIGHT HOLDERS BE LIABLE FOR ANY CLAIM, DAMAGES OR OTHER
LIABILITY, WHETHER IN AN ACTION OF CONTRACT, TORT OR OTHERWISE, ARISING FROM,
OUT OF OR IN CONNECTION WITH THE SOFTWARE OR THE USE OR OTHER DEALINGS IN THE
SOFTWARE.
*/


/*
High-level commander: computes smooth setpoints based on high-level inputs
such as: take-off, landing, polynomial trajectories.
*/

#include <string.h>
#include <errno.h>
#include <math.h>

/* FreeRtos includes */
#include "FreeRTOS.h"
#include "task.h"
#include "semphr.h"

#include "crtp.h"
#include "crtp_commander_high_level.h"
#include "planner.h"
#include "log.h"
#include "param.h"
#include "static_mem.h"
#include "mem.h"
#include "commander.h"
#include "stabilizer_types.h"
#include "stabilizer.h"

// Local types
enum TrajectoryLocation_e {
  TRAJECTORY_LOCATION_INVALID = 0,
  TRAJECTORY_LOCATION_MEM     = 1, // for trajectories that are uploaded dynamically
  // Future features might include trajectories on flash or uSD card
};

struct trajectoryDescription
{
  uint8_t trajectoryLocation; // one of TrajectoryLocation_e
  uint8_t trajectoryType;     // one of TrajectoryType_e
  union
  {
    struct {
      uint32_t offset;  // offset in uploaded memory
      uint8_t n_pieces;
    } __attribute__((packed)) mem; // if trajectoryLocation is TRAJECTORY_LOCATION_MEM
  } trajectoryIdentifier;
} __attribute__((packed));

// allocate memory to store trajectories
// 4k allows us to store 31 poly4d pieces
// other (compressed) formats might be added in the future
#define TRAJECTORY_MEMORY_SIZE 4096

#define ALL_GROUPS 0

// Global variables
uint8_t trajectories_memory[TRAJECTORY_MEMORY_SIZE];
static struct trajectoryDescription trajectory_descriptions[NUM_TRAJECTORY_DEFINITIONS];

// Static structs are zero-initialized, so nullSetpoint corresponds to
// modeDisable for all stab_mode_t members and zero for all physical values.
// In other words, the controller should cut power upon recieving it.
const static setpoint_t nullSetpoint;

static bool isInit = false;
static struct planner planner;
static uint8_t group_mask;
static struct vec pos; // last known setpoint (position [m])
static struct vec vel; // last known setpoint (velocity [m/s])
static float yaw; // last known setpoint yaw (yaw [rad])
static struct piecewise_traj trajectory;
static struct piecewise_traj_compressed  compressed_trajectory;

// makes sure that we don't evaluate the trajectory while it is being changed
static xSemaphoreHandle lockTraj;
static StaticSemaphore_t lockTrajBuffer;

// safe default settings for takeoff and landing velocity
static float defaultTakeoffVelocity = 0.5f;
static float defaultLandingVelocity = 0.5f;

static float yawrate = 0.0f;

// Trajectory memory handling from the memory module
static uint32_t handleMemGetSize(void) { return crtpCommanderHighLevelTrajectoryMemSize(); }
static bool handleMemRead(const uint32_t memAddr, const uint8_t readLen, uint8_t* buffer);
static bool handleMemWrite(const uint32_t memAddr, const uint8_t writeLen, const uint8_t* buffer);
static const MemoryHandlerDef_t memDef = {
  .type = MEM_TYPE_TRAJ,
  .getSize = handleMemGetSize,
  .read = handleMemRead,
  .write = handleMemWrite,
};

STATIC_MEM_TASK_ALLOC(crtpCommanderHighLevelTask, CMD_HIGH_LEVEL_TASK_STACKSIZE);

// CRTP Packet definitions

// trajectory command (first byte of crtp packet)
enum TrajectoryCommand_e {
  COMMAND_SET_GROUP_MASK          = 0,
  COMMAND_TAKEOFF                 = 1, // Deprecated, use COMMAND_TAKEOFF_2
  COMMAND_LAND                    = 2, // Deprecated, use COMMAND_LAND_2
  COMMAND_STOP                    = 3,
  COMMAND_GO_TO                   = 4,
  COMMAND_START_TRAJECTORY        = 5,
  COMMAND_DEFINE_TRAJECTORY       = 6,
  COMMAND_TAKEOFF_2               = 7,
  COMMAND_LAND_2                  = 8,
  COMMAND_TAKEOFF_WITH_VELOCITY   = 9,
  COMMAND_LAND_WITH_VELOCITY      = 10,
};

struct data_set_group_mask {
  uint8_t groupMask; // mask for which groups this CF belongs to
} __attribute__((packed));

// vertical takeoff from current x-y position to given height
// Deprecated
struct data_takeoff {
  uint8_t groupMask;        // mask for which CFs this should apply to
  float height;             // m (absolute)
  float duration;           // s (time it should take until target height is reached)
} __attribute__((packed));

// vertical takeoff from current x-y position to given height
struct data_takeoff_2 {
  uint8_t groupMask;        // mask for which CFs this should apply to
  float height;             // m (absolute)
  float yaw;                // rad
  bool useCurrentYaw;       // If true, use the current yaw (ignore the yaw parameter)
  float duration;           // s (time it should take until target height is reached)
} __attribute__((packed));

// vertical takeoff from current x-y position to given height, with prescribed
// velocity
struct data_takeoff_with_velocity {
  uint8_t groupMask;        // mask for which CFs this should apply to
  float height;             // m (absolute or relative)
  bool heightIsRelative;    // If true, height is relative to the current height (positive pointing up)
  float yaw;                // rad
  bool useCurrentYaw;       // If true, use the current yaw (ignore the yaw parameter)
  float velocity;           // m/sec (average velocity during takeoff)
} __attribute__((packed));

// vertical land from current x-y position to given height
// Deprecated
struct data_land {
  uint8_t groupMask;        // mask for which CFs this should apply to
  float height;             // m (absolute)
  float duration;           // s (time it should take until target height is reached)
} __attribute__((packed));

// vertical land from current x-y position to given height
struct data_land_2 {
  uint8_t groupMask;        // mask for which CFs this should apply to
  float height;             // m (absolute)
  float yaw;                // rad
  bool useCurrentYaw;       // If true, use the current yaw (ignore the yaw parameter)
  float duration;           // s (time it should take until target height is reached)
} __attribute__((packed));

// vertical land from current x-y position to given height, with prescribed
// velocity
struct data_land_with_velocity {
  uint8_t groupMask;        // mask for which CFs this should apply to
  float height;             // m (absolute or relative)
  bool heightIsRelative;    // If true, height is relative to the current height (positive pointing down)
  float yaw;                // rad
  bool useCurrentYaw;       // If true, use the current yaw (ignore the yaw parameter)
  float velocity;           // m/s (average velocity during landing)
} __attribute__((packed));

// stops the current trajectory (turns off the motors)
struct data_stop {
  uint8_t groupMask;        // mask for which CFs this should apply to
} __attribute__((packed));

// "take this much time to go here, then hover"
struct data_go_to {
  uint8_t groupMask; // mask for which CFs this should apply to
  uint8_t relative;  // set to true, if position/yaw are relative to current setpoint
  float x; // m
  float y; // m
  float z; // m
  float yaw; // rad
  float duration; // sec
} __attribute__((packed));

// starts executing a specified trajectory
struct data_start_trajectory {
  uint8_t groupMask; // mask for which CFs this should apply to
  uint8_t relative;  // set to true, if trajectory should be shifted to current setpoint
  uint8_t reversed;  // set to true, if trajectory should be executed in reverse
  uint8_t trajectoryId; // id of the trajectory (previously defined by COMMAND_DEFINE_TRAJECTORY)
  float timescale; // time factor; 1 = original speed; >1: slower; <1: faster
} __attribute__((packed));

// starts executing a specified trajectory
struct data_define_trajectory {
  uint8_t trajectoryId;
  struct trajectoryDescription description;
} __attribute__((packed));

// Private functions
static void crtpCommanderHighLevelTask(void * prm);

static int set_group_mask(const struct data_set_group_mask* data);
static int takeoff(const struct data_takeoff* data);
static int land(const struct data_land* data);
static int takeoff2(const struct data_takeoff_2* data);
static int land2(const struct data_land_2* data);
static int takeoff_with_velocity(const struct data_takeoff_with_velocity* data);
static int land_with_velocity(const struct data_land_with_velocity* data);
static int stop(const struct data_stop* data);
static int go_to(const struct data_go_to* data);
static int start_trajectory(const struct data_start_trajectory* data);
static int define_trajectory(const struct data_define_trajectory* data);

// Helper functions
static struct vec state2vec(struct vec3_s v)
{
  return mkvec(v.x, v.y, v.z);
}

bool isInGroup(uint8_t g) {
  return g == ALL_GROUPS || (g & group_mask) != 0;
}

void crtpCommanderHighLevelInit(void)
{
  if (isInit) {
    return;
  }

  memoryRegisterHandler(&memDef);
  plan_init(&planner);

  //Start the trajectory task
  STATIC_MEM_TASK_CREATE(crtpCommanderHighLevelTask, crtpCommanderHighLevelTask, CMD_HIGH_LEVEL_TASK_NAME, NULL, CMD_HIGH_LEVEL_TASK_PRI);

  lockTraj = xSemaphoreCreateMutexStatic(&lockTrajBuffer);

  pos = vzero();
  vel = vzero();
  yaw = 0;

  isInit = true;
}

bool crtpCommanderHighLevelIsStopped()
{
  return plan_is_stopped(&planner);
}

void crtpCommanderHighLevelTellState(const state_t *state)
{
  xSemaphoreTake(lockTraj, portMAX_DELAY);
  pos = state2vec(state->position);
  vel = state2vec(state->velocity);
  yaw = radians(state->attitude.yaw);
  xSemaphoreGive(lockTraj);
}

int crtpCommanderHighLevelDisable()
{
  plan_disable(&planner);
  return 0;
}

bool crtpCommanderHighLevelGetSetpoint(setpoint_t* setpoint, const state_t *state, uint32_t tick)
{
  if (!RATE_DO_EXECUTE(RATE_HL_COMMANDER, tick)) {
    return false;
  }

  xSemaphoreTake(lockTraj, portMAX_DELAY);
  float t = usecTimestamp() / 1e6;
  struct traj_eval ev = plan_current_goal(&planner, t);
  xSemaphoreGive(lockTraj);

  // If we are not actively following a trajectory, then update the "last
  // setpoint" values with the current state estimate, so we have the right
  // initial conditions for future trajectory planning.
  if (plan_is_disabled(&planner) || plan_is_stopped(&planner)) {
    pos = state2vec(state->position);
    vel = state2vec(state->velocity);
    yaw = radians(state->attitude.yaw);
    if (plan_is_stopped(&planner)) {
      // Return a null setpoint - when the HLcommander is stopped, it wants the
      // motors to be off. Only reason they should be spinning is if the
      // HLcommander has been preempted by a streaming setpoint command.
      *setpoint = nullSetpoint;
      return true;
    }
    // Otherwise, do not mutate the setpoint.
    return false;
  }
  else if (is_traj_eval_valid(&ev)) {
    setpoint->position.x = ev.pos.x;
    setpoint->position.y = ev.pos.y;
    setpoint->position.z = ev.pos.z;
    setpoint->velocity.x = ev.vel.x;
    setpoint->velocity.y = ev.vel.y;
    setpoint->velocity.z = ev.vel.z;
    setpoint->attitude.yaw = degrees(ev.yaw);
    setpoint->attitudeRate.roll = degrees(ev.omega.x);
    setpoint->attitudeRate.pitch = degrees(ev.omega.y);
    setpoint->attitudeRate.yaw = degrees(ev.omega.z);
    setpoint->mode.x = modeAbs;
    setpoint->mode.y = modeAbs;
    setpoint->mode.z = modeAbs;
    setpoint->mode.roll = modeDisable;
    setpoint->mode.pitch = modeDisable;
    setpoint->mode.yaw = modeAbs;
    setpoint->mode.quat = modeDisable;
    setpoint->acceleration.x = ev.acc.x;
    setpoint->acceleration.y = ev.acc.y;
    setpoint->acceleration.z = ev.acc.z;

    // store the last setpoint
    pos = ev.pos;
    vel = ev.vel;
<<<<<<< HEAD

    if (yawrate != 0) {
      yaw += yawrate * 0.001f;
      setpoint->attitude.yaw = degrees(yaw);
      setpoint->attitudeRate.yaw = degrees(yawrate);
    } else {
      yaw = ev.yaw;
    }
=======
    yaw = ev.yaw;

    return true;
  }
  else {
    // Not disabled or stopped but invalid eval indicates a programming error.
    plan_disable(&planner);
    return false;
>>>>>>> 2d234d5c
  }
}

static int handleCommand(const enum TrajectoryCommand_e command, const uint8_t* data)
{
  int ret = 0;

  switch(command)
  {
    case COMMAND_SET_GROUP_MASK:
      ret = set_group_mask((const struct data_set_group_mask*)data);
      break;
    case COMMAND_TAKEOFF:
      ret = takeoff((const struct data_takeoff*)data);
      break;
    case COMMAND_LAND:
      ret = land((const struct data_land*)data);
      break;
    case COMMAND_TAKEOFF_2:
      ret = takeoff2((const struct data_takeoff_2*)data);
      break;
    case COMMAND_LAND_2:
      ret = land2((const struct data_land_2*)data);
      break;
    case COMMAND_TAKEOFF_WITH_VELOCITY:
      ret = takeoff_with_velocity((const struct data_takeoff_with_velocity*)data);
      break;
    case COMMAND_LAND_WITH_VELOCITY:
      ret = land_with_velocity((const struct data_land_with_velocity*)data);
      break;
    case COMMAND_STOP:
      ret = stop((const struct data_stop*)data);
      break;
    case COMMAND_GO_TO:
      ret = go_to((const struct data_go_to*)data);
      break;
    case COMMAND_START_TRAJECTORY:
      ret = start_trajectory((const struct data_start_trajectory*)data);
      break;
    case COMMAND_DEFINE_TRAJECTORY:
      ret = define_trajectory((const struct data_define_trajectory*)data);
      break;
    default:
      ret = ENOEXEC;
      break;
  }

  return ret;
}

void crtpCommanderHighLevelTask(void * prm)
{
  CRTPPacket p;
  crtpInitTaskQueue(CRTP_PORT_SETPOINT_HL);

  while(1) {
    crtpReceivePacketBlock(CRTP_PORT_SETPOINT_HL, &p);

    int ret = handleCommand(p.data[0], &p.data[1]);

    //answer
    p.data[3] = ret;
    p.size = 4;
    crtpSendPacketBlock(&p);
  }
}

int set_group_mask(const struct data_set_group_mask* data)
{
  group_mask = data->groupMask;

  return 0;
}

int takeoff(const struct data_takeoff* data)
{
  int result = 0;
  if (isInGroup(data->groupMask)) {
    xSemaphoreTake(lockTraj, portMAX_DELAY);
    float t = usecTimestamp() / 1e6;
    result = plan_takeoff(&planner, pos, yaw, data->height, 0.0f, data->duration, t);
    xSemaphoreGive(lockTraj);
  }
  return result;
}

int takeoff2(const struct data_takeoff_2* data)
{
  int result = 0;
  if (isInGroup(data->groupMask)) {
    xSemaphoreTake(lockTraj, portMAX_DELAY);
    float t = usecTimestamp() / 1e6;

    float hover_yaw = data->yaw;
    if (data->useCurrentYaw) {
      hover_yaw = yaw;
    }

    result = plan_takeoff(&planner, pos, yaw, data->height, hover_yaw, data->duration, t);
    xSemaphoreGive(lockTraj);
  }
  return result;
}

int takeoff_with_velocity(const struct data_takeoff_with_velocity* data)
{
  int result = 0;
  if (isInGroup(data->groupMask)) {
    xSemaphoreTake(lockTraj, portMAX_DELAY);
    float t = usecTimestamp() / 1e6;

    float hover_yaw = data->yaw;
    if (data->useCurrentYaw) {
      hover_yaw = yaw;
    }

    float height = data->height;
    if (data->heightIsRelative) {
      height += pos.z;
    }

    float velocity = data->velocity > 0 ? data->velocity : defaultTakeoffVelocity;
    float duration = fabsf(height - pos.z) / velocity;
    result = plan_takeoff(&planner, pos, yaw, height, hover_yaw, duration, t);
    xSemaphoreGive(lockTraj);
  }
  return result;
}

int land(const struct data_land* data)
{
  int result = 0;
  if (isInGroup(data->groupMask)) {
    xSemaphoreTake(lockTraj, portMAX_DELAY);
    float t = usecTimestamp() / 1e6;
    result = plan_land(&planner, pos, yaw, data->height, 0.0f, data->duration, t);
    xSemaphoreGive(lockTraj);
  }
  return result;
}

int land2(const struct data_land_2* data)
{
  int result = 0;
  if (isInGroup(data->groupMask)) {
    xSemaphoreTake(lockTraj, portMAX_DELAY);
    float t = usecTimestamp() / 1e6;

    float hover_yaw = data->yaw;
    if (data->useCurrentYaw) {
      hover_yaw = yaw;
    }

    result = plan_land(&planner, pos, yaw, data->height, hover_yaw, data->duration, t);
    xSemaphoreGive(lockTraj);
  }
  return result;
}

int land_with_velocity(const struct data_land_with_velocity* data)
{
  int result = 0;
  if (isInGroup(data->groupMask)) {
    xSemaphoreTake(lockTraj, portMAX_DELAY);
    float t = usecTimestamp() / 1e6;

    float hover_yaw = data->yaw;
    if (data->useCurrentYaw) {
      hover_yaw = yaw;
    }

    float height = data->height;
    if (data->heightIsRelative) {
      height = pos.z - height;
    }

    float velocity = data->velocity > 0 ? data->velocity : defaultLandingVelocity;
    float duration = fabsf(height - pos.z) / velocity;
    result = plan_land(&planner, pos, yaw, height, hover_yaw, duration, t);
    xSemaphoreGive(lockTraj);
  }
  return result;
}

int stop(const struct data_stop* data)
{
  int result = 0;
  if (isInGroup(data->groupMask)) {
    xSemaphoreTake(lockTraj, portMAX_DELAY);
    plan_stop(&planner);
    xSemaphoreGive(lockTraj);
  }
  return result;
}

int go_to(const struct data_go_to* data)
{
  static struct traj_eval ev = {
    // pos, vel, yaw will be filled before using
    .acc = {0.0f, 0.0f, 0.0f},
    .omega = {0.0f, 0.0f, 0.0f},
  };

  int result = 0;
  if (isInGroup(data->groupMask)) {
    struct vec hover_pos = mkvec(data->x, data->y, data->z);
    xSemaphoreTake(lockTraj, portMAX_DELAY);
    float t = usecTimestamp() / 1e6;
    if (plan_is_disabled(&planner) || plan_is_stopped(&planner)) {
      ev.pos = pos;
      ev.vel = vel;
      ev.yaw = yaw;
      result = plan_go_to_from(&planner, &ev, data->relative, hover_pos, data->yaw, data->duration, t);
    }
    else {
      result = plan_go_to(&planner, data->relative, hover_pos, data->yaw, data->duration, t);
    }
    xSemaphoreGive(lockTraj);
  }
  return result;
}

int start_trajectory(const struct data_start_trajectory* data)
{
  int result = 0;
  if (isInGroup(data->groupMask)) {
    if (data->trajectoryId < NUM_TRAJECTORY_DEFINITIONS) {
      struct trajectoryDescription* trajDesc = &trajectory_descriptions[data->trajectoryId];
      if (   trajDesc->trajectoryLocation == TRAJECTORY_LOCATION_MEM
          && trajDesc->trajectoryType == CRTP_CHL_TRAJECTORY_TYPE_POLY4D) {
        xSemaphoreTake(lockTraj, portMAX_DELAY);
        float t = usecTimestamp() / 1e6;
        trajectory.t_begin = t;
        trajectory.timescale = data->timescale;
        trajectory.n_pieces = trajDesc->trajectoryIdentifier.mem.n_pieces;
        trajectory.pieces = (struct poly4d*)&trajectories_memory[trajDesc->trajectoryIdentifier.mem.offset];
        result = plan_start_trajectory(&planner, &trajectory, data->reversed, data->relative, pos);
        xSemaphoreGive(lockTraj);
      } else if (trajDesc->trajectoryLocation == TRAJECTORY_LOCATION_MEM
          && trajDesc->trajectoryType == CRTP_CHL_TRAJECTORY_TYPE_POLY4D_COMPRESSED) {

        if (data->timescale != 1 || data->reversed) {
          result = ENOEXEC;
        } else {
          xSemaphoreTake(lockTraj, portMAX_DELAY);
          float t = usecTimestamp() / 1e6;
          piecewise_compressed_load(
            &compressed_trajectory,
            &trajectories_memory[trajDesc->trajectoryIdentifier.mem.offset]
          );
          compressed_trajectory.t_begin = t;
          result = plan_start_compressed_trajectory(&planner, &compressed_trajectory, data->relative, pos);
          xSemaphoreGive(lockTraj);
        }

      }
    }
  }
  return result;
}

int define_trajectory(const struct data_define_trajectory* data)
{
  if (data->trajectoryId >= NUM_TRAJECTORY_DEFINITIONS) {
    return ENOEXEC;
  }
  trajectory_descriptions[data->trajectoryId] = data->description;
  return 0;
}

static bool handleMemRead(const uint32_t memAddr, const uint8_t readLen, uint8_t* buffer) {
  return crtpCommanderHighLevelReadTrajectory(memAddr, readLen, buffer);
}

static bool handleMemWrite(const uint32_t memAddr, const uint8_t writeLen, const uint8_t* buffer) {
  return crtpCommanderHighLevelWriteTrajectory(memAddr, writeLen, buffer);
}

uint8_t* initCrtpPacket(CRTPPacket* packet, const enum TrajectoryCommand_e command)
{
  packet->port = CRTP_PORT_SETPOINT_HL;
  packet->data[0] = command;
  return &packet->data[1];
}

int crtpCommanderHighLevelTakeoff(const float absoluteHeight_m, const float duration_s)
{
  struct data_takeoff_2 data =
  {
    .height = absoluteHeight_m,
    .duration = duration_s,
    .useCurrentYaw = true,
    .groupMask = ALL_GROUPS,
  };

  return handleCommand(COMMAND_TAKEOFF_2, (const uint8_t*)&data);
}

int crtpCommanderHighLevelTakeoffYaw(const float absoluteHeight_m, const float duration_s, const float yaw)
{
  struct data_takeoff_2 data =
  {
    .height = absoluteHeight_m,
    .duration = duration_s,
    .useCurrentYaw = false,
    .yaw = yaw,
    .groupMask = ALL_GROUPS,
  };

  return handleCommand(COMMAND_TAKEOFF_2, (const uint8_t*)&data);
}

int crtpCommanderHighLevelTakeoffWithVelocity(const float height_m, const float velocity_m_s, bool relative)
{
  struct data_takeoff_with_velocity data =
  {
    .height = height_m,
    .heightIsRelative = relative,
    .velocity = velocity_m_s,
    .useCurrentYaw = true,
    .groupMask = ALL_GROUPS,
  };

  return handleCommand(COMMAND_TAKEOFF_WITH_VELOCITY, (const uint8_t*)&data);
}

int crtpCommanderHighLevelLand(const float absoluteHeight_m, const float duration_s)
{
  struct data_land_2 data =
  {
    .height = absoluteHeight_m,
    .duration = duration_s,
    .useCurrentYaw = true,
    .groupMask = ALL_GROUPS,
  };

  return handleCommand(COMMAND_LAND_2, (const uint8_t*)&data);
}

int crtpCommanderHighLevelLandWithVelocity(const float height_m, const float velocity_m_s, bool relative)
{
  struct data_land_with_velocity data =
  {
    .height = height_m,
    .heightIsRelative = relative,
    .velocity = velocity_m_s,
    .useCurrentYaw = true,
    .groupMask = ALL_GROUPS,
  };

  return handleCommand(COMMAND_LAND_WITH_VELOCITY, (const uint8_t*)&data);
}

int crtpCommanderHighLevelLandYaw(const float absoluteHeight_m, const float duration_s, const float yaw)
{
  struct data_land_2 data =
  {
    .height = absoluteHeight_m,
    .duration = duration_s,
    .useCurrentYaw = false,
    .yaw = yaw,
    .groupMask = ALL_GROUPS,
  };

  return handleCommand(COMMAND_LAND_2, (const uint8_t*)&data);
}

int crtpCommanderHighLevelStop()
{
  struct data_stop data =
  {
    .groupMask = ALL_GROUPS,
  };

  return handleCommand(COMMAND_STOP, (const uint8_t*)&data);
}

int crtpCommanderHighLevelGoTo(const float x, const float y, const float z, const float yaw, const float duration_s, const bool relative)
{
  struct data_go_to data =
  {
    .x = x,
    .y = y,
    .z = z,
    .yaw = yaw,
    .duration = duration_s,
    .relative = relative,
    .groupMask = ALL_GROUPS,
  };

  return handleCommand(COMMAND_GO_TO, (const uint8_t*)&data);
}

bool crtpCommanderHighLevelIsTrajectoryDefined(uint8_t trajectoryId)
{
  return (
    trajectoryId < NUM_TRAJECTORY_DEFINITIONS &&
    trajectory_descriptions[trajectoryId].trajectoryLocation != TRAJECTORY_LOCATION_INVALID
  );
}

int crtpCommanderHighLevelStartTrajectory(const uint8_t trajectoryId, const float timeScale, const bool relative, const bool reversed)
{
  struct data_start_trajectory data =
  {
    .trajectoryId = trajectoryId,
    .timescale = timeScale,
    .relative = relative,
    .reversed = reversed,
    .groupMask = ALL_GROUPS,
  };

  return handleCommand(COMMAND_START_TRAJECTORY, (const uint8_t*)&data);
}

int crtpCommanderHighLevelDefineTrajectory(const uint8_t trajectoryId, const crtpCommanderTrajectoryType_t type, const uint32_t offset, const uint8_t nPieces)
{
  struct data_define_trajectory data =
  {
    .trajectoryId = trajectoryId,
    .description.trajectoryLocation = TRAJECTORY_LOCATION_MEM,
    .description.trajectoryType = type,
    .description.trajectoryIdentifier.mem.offset = offset,
    .description.trajectoryIdentifier.mem.n_pieces = nPieces,
  };

  return handleCommand(COMMAND_DEFINE_TRAJECTORY, (const uint8_t*)&data);
}

uint32_t crtpCommanderHighLevelTrajectoryMemSize()
{
  return sizeof(trajectories_memory);
}

bool crtpCommanderHighLevelWriteTrajectory(const uint32_t offset, const uint32_t length, const uint8_t* data)
{
  bool result = false;

  if ((offset + length) <= sizeof(trajectories_memory)) {
    memcpy(&(trajectories_memory[offset]), data, length);
    result = true;
  }

  return result;
}

bool crtpCommanderHighLevelReadTrajectory(const uint32_t offset, const uint32_t length, uint8_t* destination)
{
  bool result = false;

  if (offset + length <= sizeof(trajectories_memory) && memcpy(destination, &(trajectories_memory[offset]), length)) {
    result = true;
  }

  return result;
}

bool crtpCommanderHighLevelIsTrajectoryFinished() {
  float t = usecTimestamp() / 1e6;
  return plan_is_finished(&planner, t);
}

/**
 * computes smooth setpoints based on high-level inputs such as: take-off,
 * landing, polynomial trajectories.
 */
PARAM_GROUP_START(hlCommander)

/**
 * @brief Default take off velocity (m/s)
 */
PARAM_ADD_CORE(PARAM_FLOAT, vtoff, &defaultTakeoffVelocity)

/**
 * @brief Default landing velocity (m/s)
 */
PARAM_ADD_CORE(PARAM_FLOAT, vland, &defaultLandingVelocity)


PARAM_ADD(PARAM_FLOAT, yawrate, &yawrate)

PARAM_GROUP_STOP(hlCommander)<|MERGE_RESOLUTION|>--- conflicted
+++ resolved
@@ -353,7 +353,6 @@
     // store the last setpoint
     pos = ev.pos;
     vel = ev.vel;
-<<<<<<< HEAD
 
     if (yawrate != 0) {
       yaw += yawrate * 0.001f;
@@ -362,16 +361,12 @@
     } else {
       yaw = ev.yaw;
     }
-=======
-    yaw = ev.yaw;
-
     return true;
   }
   else {
     // Not disabled or stopped but invalid eval indicates a programming error.
     plan_disable(&planner);
     return false;
->>>>>>> 2d234d5c
   }
 }
 
