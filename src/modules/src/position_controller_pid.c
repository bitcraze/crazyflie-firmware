/**
 *    ||          ____  _ __
 * +------+      / __ )(_) /_______________ _____  ___
 * | 0xBC |     / __  / / __/ ___/ ___/ __ `/_  / / _ \
 * +------+    / /_/ / / /_/ /__/ /  / /_/ / / /_/  __/
 *  ||  ||    /_____/_/\__/\___/_/   \__,_/ /___/\___/
 *
 * Crazyflie Firmware
 *
 * Copyright (C) 2016 Bitcraze AB
 *
 * This program is free software: you can redistribute it and/or modify
 * it under the terms of the GNU General Public License as published by
 * the Free Software Foundation, in version 3.
 *
 * This program is distributed in the hope that it will be useful,
 * but WITHOUT ANY WARRANTY; without even the implied warranty of
 * MERCHANTABILITY or FITNESS FOR A PARTICULAR PURPOSE. See the
 * GNU General Public License for more details.
 *
 * You should have received a copy of the GNU General Public License
 * along with this program. If not, see <http://www.gnu.org/licenses/>.
 *
 * position_estimator_pid.c: PID-based implementation of the position controller
 */

#include <math.h>
#include "num.h"

#include "commander.h"
#include "log.h"
#include "param.h"
#include "pid.h"
#include "num.h"
#include "position_controller.h"

#include "debug.h"

struct pidInit_s {
  float kp;
  float ki;
  float kd;
};

struct pidAxis_s {
  PidObject pid;

  struct pidInit_s init;
    stab_mode_t previousMode;
  float setpoint;

  float output;
};

struct this_s {
  struct pidAxis_s pidVX;
  struct pidAxis_s pidVY;
  struct pidAxis_s pidVZ;

  struct pidAxis_s pidX;
  struct pidAxis_s pidY;
  struct pidAxis_s pidZ;

  uint16_t thrustBase; // approximate throttle needed when in perfect hover. More weight/older battery can use a higher value
  uint16_t thrustMin;  // Minimum thrust value to output
};

// Maximum roll/pitch angle permited
static float rpLimit  = 20;
static float rpLimitOverhead = 1.10f;
// Velocity maximums
static float xyVelMax = 1.0f;
static float zVelMax  = 1.0f;
static float velMaxOverhead = 1.10f;
static const float thrustScale = 1000.0f;

//higher cutoff frequency for the Z velocity to compensate for the higher barometer influence (more noisy signal)
static float vzfcut = 0.70f;

#define DT (float)(1.0f/POSITION_RATE)
#define POSITION_LPF_CUTOFF_FREQ 20.0f
#define POSITION_LPF_ENABLE true

#ifndef UNIT_TEST
static struct this_s this = {
  .pidVX = {
    .init = {
      .kp = 25.0f,
      .ki = 1.0f,
      .kd = 0.0f,
    },
    .pid.dt = DT,
  },

  .pidVY = {
    .init = {
      .kp = 25.0f,
      .ki = 1.0f,
      .kd = 0.0f,
    },
    .pid.dt = DT,
  },

  .pidVZ = {
    .init = {
      .kp = 3.0f,  
      .ki = 1.0f,  
      .kd = 1.5f,  //kd can be lowered for improved stability, but results in slower response time.
    },

    .pid.dt = DT,
  },

  .pidX = {
    .init = {
      .kp = 2.0f,
      .ki = 0,
      .kd = 0,
    },
    .pid.dt = DT,
  },

  .pidY = {
    .init = {
      .kp = 2.0f,
      .ki = 0,
      .kd = 0,
    },
    .pid.dt = DT,
  },

  .pidZ = {
    .init = {
      .kp = 2.0f,
      .ki = 0.5,
      .kd = 0,
    },
    .pid.dt = DT,
  },

  .thrustBase = 38000, //37650
  .thrustMin  = 20000,
};
#endif


void positionControllerInit()
{
  pidInit(&this.pidX.pid, this.pidX.setpoint, this.pidX.init.kp, this.pidX.init.ki, this.pidX.init.kd,
      this.pidX.pid.dt, POSITION_RATE, POSITION_LPF_CUTOFF_FREQ, POSITION_LPF_ENABLE);
  pidInit(&this.pidY.pid, this.pidY.setpoint, this.pidY.init.kp, this.pidY.init.ki, this.pidY.init.kd,
      this.pidY.pid.dt, POSITION_RATE, POSITION_LPF_CUTOFF_FREQ, POSITION_LPF_ENABLE);
  pidInit(&this.pidZ.pid, this.pidZ.setpoint, this.pidZ.init.kp, this.pidZ.init.ki, this.pidZ.init.kd,
      this.pidZ.pid.dt, POSITION_RATE, POSITION_LPF_CUTOFF_FREQ, POSITION_LPF_ENABLE);

  pidInit(&this.pidVX.pid, this.pidVX.setpoint, this.pidVX.init.kp, this.pidVX.init.ki, this.pidVX.init.kd,
      this.pidVX.pid.dt, POSITION_RATE, POSITION_LPF_CUTOFF_FREQ, POSITION_LPF_ENABLE);
  pidInit(&this.pidVY.pid, this.pidVY.setpoint, this.pidVY.init.kp, this.pidVY.init.ki, this.pidVY.init.kd,
      this.pidVY.pid.dt, POSITION_RATE, POSITION_LPF_CUTOFF_FREQ, POSITION_LPF_ENABLE);
  pidInit(&this.pidVZ.pid, this.pidVZ.setpoint, this.pidVZ.init.kp, this.pidVZ.init.ki, this.pidVZ.init.kd,
      this.pidVZ.pid.dt, POSITION_RATE, vzfcut, POSITION_LPF_ENABLE);
  
}

static float runPid(float input, struct pidAxis_s *axis, float setpoint, float dt) {
  axis->setpoint = setpoint;

  pidSetDesired(&axis->pid, axis->setpoint);
  return pidUpdate(&axis->pid, input, true);
}

void positionController(float* thrust, attitude_t *attitude, setpoint_t *setpoint,
                                                             const state_t *state)
{
  this.pidX.pid.outputLimit = xyVelMax * velMaxOverhead;
  this.pidY.pid.outputLimit = xyVelMax * velMaxOverhead;
  // The ROS landing detector will prematurely trip if
  // this value is below 0.5
  this.pidZ.pid.outputLimit = fmaxf(zVelMax, 0.5f)  * velMaxOverhead;

  float cosyaw = cosf(state->attitude.yaw * (float)M_PI / 180.0f);
  float sinyaw = sinf(state->attitude.yaw * (float)M_PI / 180.0f);
  float bodyvx = setpoint->velocity.x;
  float bodyvy = setpoint->velocity.y;

  // X, Y
  if (setpoint->mode.x == modeAbs) {
    setpoint->velocity.x = runPid(state->position.x, &this.pidX, setpoint->position.x, DT);
  } else if (setpoint->velocity_body) {
    setpoint->velocity.x = bodyvx * cosyaw - bodyvy * sinyaw;
  }
  if (setpoint->mode.y == modeAbs) {
    setpoint->velocity.y = runPid(state->position.y, &this.pidY, setpoint->position.y, DT);
  } else if (setpoint->velocity_body) {
    setpoint->velocity.y = bodyvy * cosyaw + bodyvx * sinyaw;
  }
  if (setpoint->mode.z == modeAbs) {
    setpoint->velocity.z = runPid(state->position.z, &this.pidZ, setpoint->position.z, DT);
  }

  velocityController(thrust, attitude, setpoint, state);
}

void velocityController(float* thrust, attitude_t *attitude, setpoint_t *setpoint,
                                                             const state_t *state)
{
  this.pidVX.pid.outputLimit = rpLimit * rpLimitOverhead;
  this.pidVY.pid.outputLimit = rpLimit * rpLimitOverhead;
  // Set the output limit to the maximum thrust range
  this.pidVZ.pid.outputLimit = (UINT16_MAX / 2 / thrustScale);
  //this.pidVZ.pid.outputLimit = (this.thrustBase - this.thrustMin) / thrustScale;

  // Roll and Pitch
  float rollRaw  = runPid(state->velocity.x, &this.pidVX, setpoint->velocity.x, DT);
  float pitchRaw = runPid(state->velocity.y, &this.pidVY, setpoint->velocity.y, DT);

  float yawRad = state->attitude.yaw * (float)M_PI / 180;
  attitude->pitch = -(rollRaw  * cosf(yawRad)) - (pitchRaw * sinf(yawRad));
  attitude->roll  = -(pitchRaw * cosf(yawRad)) + (rollRaw  * sinf(yawRad));

  attitude->roll  = constrain(attitude->roll,  -rpLimit, rpLimit);
  attitude->pitch = constrain(attitude->pitch, -rpLimit, rpLimit);

  // Thrust
  float thrustRaw = runPid(state->velocity.z, &this.pidVZ, setpoint->velocity.z, DT);
  // Scale the thrust and add feed forward term
  *thrust = thrustRaw*thrustScale + this.thrustBase;
  // Check for minimum thrust
  if (*thrust < this.thrustMin) {
    *thrust = this.thrustMin;
  }
}

void positionControllerResetAllPID()
{
  pidReset(&this.pidX.pid);
  pidReset(&this.pidY.pid);
  pidReset(&this.pidZ.pid);
  pidReset(&this.pidVX.pid);
  pidReset(&this.pidVY.pid);
  pidReset(&this.pidVZ.pid);
}

<<<<<<< HEAD
void positionControllerResetAllfilters() {
  filterReset(&this.pidX.pid, POSITION_RATE, POSITION_LPF_CUTOFF_FREQ, POSITION_LPF_ENABLE);
  filterReset(&this.pidY.pid, POSITION_RATE, POSITION_LPF_CUTOFF_FREQ, POSITION_LPF_ENABLE);
  filterReset(&this.pidZ.pid, POSITION_RATE, POSITION_LPF_CUTOFF_FREQ, POSITION_LPF_ENABLE);
  filterReset(&this.pidVX.pid, POSITION_RATE, POSITION_LPF_CUTOFF_FREQ, POSITION_LPF_ENABLE);
  filterReset(&this.pidVY.pid, POSITION_RATE, POSITION_LPF_CUTOFF_FREQ, POSITION_LPF_ENABLE);
  filterReset(&this.pidVZ.pid, POSITION_RATE, vzfcut, POSITION_LPF_ENABLE);
}

=======
/**
 * Log variables of the PID position controller
 * Note: rename to posCtrlPID ?
 */
>>>>>>> fef68e54
LOG_GROUP_START(posCtl)

/**
 * @brief PID controller target desired velocity x [m/s]
 * Note: Same as stabilizer log
 */
LOG_ADD(LOG_FLOAT, targetVX, &this.pidVX.pid.desired)
/**
 * @brief PID controller target desired velocity y [m/s]
 * Note: Same as stabilizer log
 */
LOG_ADD(LOG_FLOAT, targetVY, &this.pidVY.pid.desired)
/**
 * @brief PID controller target desired velocity z [m/s]
 * Note: Same as stabilizer log
 */
LOG_ADD(LOG_FLOAT, targetVZ, &this.pidVZ.pid.desired)
/**
 * @brief PID controller target desired position x [m]
 * Note: Same as stabilizer log
 */
LOG_ADD(LOG_FLOAT, targetX, &this.pidX.pid.desired)
/**
 * @brief PID controller target desired position y [m]
 * Note: Same as stabilizer log
 */
LOG_ADD(LOG_FLOAT, targetY, &this.pidY.pid.desired)
/**
 * @brief PID controller target desired position z [m]
 * Note: Same as stabilizer log
 */
LOG_ADD(LOG_FLOAT, targetZ, &this.pidZ.pid.desired)

/**
 * @brief PID proportional output position x
 */
LOG_ADD(LOG_FLOAT, Xp, &this.pidX.pid.outP)
/**
 * @brief PID Integral output position x
 */
LOG_ADD(LOG_FLOAT, Xi, &this.pidX.pid.outI)
/**
 * @brief PID Derivative output position x
 */
LOG_ADD(LOG_FLOAT, Xd, &this.pidX.pid.outD)

/**
 * @brief PID proportional output position y
 */
LOG_ADD(LOG_FLOAT, Yp, &this.pidY.pid.outP)
/**
 * @brief PID Integral output position y
 */
LOG_ADD(LOG_FLOAT, Yi, &this.pidY.pid.outI)
/**
 * @brief PID Derivative output position y
 */
LOG_ADD(LOG_FLOAT, Yd, &this.pidY.pid.outD)

/**
 * @brief PID proportional output position z
 */
LOG_ADD(LOG_FLOAT, Zp, &this.pidZ.pid.outP)
/**
 * @brief PID Integral output position z
 */
LOG_ADD(LOG_FLOAT, Zi, &this.pidZ.pid.outI)
/**
 * @brief PID derivative output position z
 */
LOG_ADD(LOG_FLOAT, Zd, &this.pidZ.pid.outD)

/**
 * @brief PID proportional output velocity x
 */
LOG_ADD(LOG_FLOAT, VXp, &this.pidVX.pid.outP)
/**
 * @brief PID integral output velocity x
 */
LOG_ADD(LOG_FLOAT, VXi, &this.pidVX.pid.outI)
/**
 * @brief PID derivative output velocity x
 */
LOG_ADD(LOG_FLOAT, VXd, &this.pidVX.pid.outD)

/**
 * @brief PID proportional output velocity z
 */
LOG_ADD(LOG_FLOAT, VZp, &this.pidVZ.pid.outP)
/**
 * @brief PID integral output velocity z
 */
LOG_ADD(LOG_FLOAT, VZi, &this.pidVZ.pid.outI)
/**
 * @brief PID intrgral output velocity z
 */
LOG_ADD(LOG_FLOAT, VZd, &this.pidVZ.pid.outD)

LOG_GROUP_STOP(posCtl)

/**
 * Tuning settings for the gains of the PID
 * controller for the velocity of the Crazyflie ¨
 * in the X, Y and Z direction in the body fixed
 * coordinate system.
 */
PARAM_GROUP_START(velCtlPid)
/**
 * @brief Proportional gain for the velocity PID in the body X direction
 */
PARAM_ADD(PARAM_FLOAT, vxKp, &this.pidVX.pid.kp)
/**
 * @brief Integral gain for the velocity PID in the body X direction
 */
PARAM_ADD(PARAM_FLOAT, vxKi, &this.pidVX.pid.ki)
/**
 * @brief Derivative gain for the velocity PID in the body X direction
 */
PARAM_ADD(PARAM_FLOAT, vxKd, &this.pidVX.pid.kd)

/**
 * @brief Proportional gain for the velocity PID in the body Y direction
 */
PARAM_ADD(PARAM_FLOAT, vyKp, &this.pidVY.pid.kp)
/**
 * @brief Integral gain for the velocity PID in the body Y direction
 */
PARAM_ADD(PARAM_FLOAT, vyKi, &this.pidVY.pid.ki)
/**
 * @brief Derivative gain for the velocity PID in the body Y direction
 */
PARAM_ADD(PARAM_FLOAT, vyKd, &this.pidVY.pid.kd)

/**
 * @brief Proportional gain for the velocity PID in the body Z direction
 */
PARAM_ADD(PARAM_FLOAT, vzKp, &this.pidVZ.pid.kp)
/**
 * @brief Integral gain for the velocity PID in the body Z direction
 */
PARAM_ADD(PARAM_FLOAT, vzKi, &this.pidVZ.pid.ki)
/**
 * @brief Derivative gain for the velocity PID in the body Z direction
 */
PARAM_ADD(PARAM_FLOAT, vzKd, &this.pidVZ.pid.kd)

PARAM_ADD(PARAM_FLOAT, vzfcut, &vzfcut)

PARAM_GROUP_STOP(velCtlPid)

/**
 * Tuning settings for the gains of the PID
 * controller for the position of the Crazyflie ¨
 * in the X, Y and Z direction in the global
 * coordinate system.
 */
PARAM_GROUP_START(posCtlPid)
/**
 * @brief Proportional gain for the position PID in the global X direction
 */
PARAM_ADD(PARAM_FLOAT, xKp, &this.pidX.pid.kp)
/**
 * @brief Proportional gain for the position PID in the global X direction
 */
PARAM_ADD(PARAM_FLOAT, xKi, &this.pidX.pid.ki)
/**
 * @brief Derivative gain for the position PID in the global X direction
 */
PARAM_ADD(PARAM_FLOAT, xKd, &this.pidX.pid.kd)

/**
 * @brief Proportional gain for the position PID in the global Y direction
 */
PARAM_ADD(PARAM_FLOAT, yKp, &this.pidY.pid.kp)
/**
 * @brief Integral gain for the position PID in the global Y direction
 */
PARAM_ADD(PARAM_FLOAT, yKi, &this.pidY.pid.ki)
/**
 * @brief Derivative gain for the position PID in the global Y direction
 */
PARAM_ADD(PARAM_FLOAT, yKd, &this.pidY.pid.kd)

/**
 * @brief Proportional gain for the position PID in the global Z direction
 */
PARAM_ADD(PARAM_FLOAT, zKp, &this.pidZ.pid.kp)
/**
 * @brief Integral gain for the position PID in the global Z direction
 */
PARAM_ADD(PARAM_FLOAT, zKi, &this.pidZ.pid.ki)
/**
 * @brief Derivative gain for the position PID in the global Z direction
 */
PARAM_ADD(PARAM_FLOAT, zKd, &this.pidZ.pid.kd)

/**
 * @brief Approx. thrust needed for hover
 */
PARAM_ADD(PARAM_UINT16, thrustBase, &this.thrustBase)
/**
 * @brief Min. thrust value to output
 */
PARAM_ADD(PARAM_UINT16, thrustMin, &this.thrustMin)

/**
 * @brief Roll/Pitch absolute limit
 */
PARAM_ADD(PARAM_FLOAT, rpLimit,  &rpLimit)
/**
 * @brief Maximum X/Y velocity
 */
PARAM_ADD(PARAM_FLOAT, xyVelMax, &xyVelMax)
/**
 * @brief Maximum Z Velocity
 */
PARAM_ADD(PARAM_FLOAT, zVelMax,  &zVelMax)

PARAM_GROUP_STOP(posCtlPid)<|MERGE_RESOLUTION|>--- conflicted
+++ resolved
@@ -241,7 +241,7 @@
   pidReset(&this.pidVZ.pid);
 }
 
-<<<<<<< HEAD
+
 void positionControllerResetAllfilters() {
   filterReset(&this.pidX.pid, POSITION_RATE, POSITION_LPF_CUTOFF_FREQ, POSITION_LPF_ENABLE);
   filterReset(&this.pidY.pid, POSITION_RATE, POSITION_LPF_CUTOFF_FREQ, POSITION_LPF_ENABLE);
@@ -251,12 +251,12 @@
   filterReset(&this.pidVZ.pid, POSITION_RATE, vzfcut, POSITION_LPF_ENABLE);
 }
 
-=======
+
 /**
  * Log variables of the PID position controller
  * Note: rename to posCtrlPID ?
  */
->>>>>>> fef68e54
+
 LOG_GROUP_START(posCtl)
 
 /**
