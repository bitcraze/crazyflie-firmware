--- conflicted
+++ resolved
@@ -336,6 +336,7 @@
  * Tuning settings for INDI controller for the attitude
  * and accelerations of the Crazyflie
  */
+
 PARAM_GROUP_START(ctrlINDI)
 /**
  * @brief INDI Minimum thrust threshold [motor units]
@@ -347,23 +348,7 @@
 PARAM_ADD(PARAM_FLOAT, bound_ctrl_input, &bound_control_input)
 
 /**
-<<<<<<< HEAD
  * @brief INDI Controller effeciveness G1 p 
-=======
- * @brief INDI  Attitude Roll control proportional gain
- */
-PARAM_ADD(PARAM_FLOAT, roll_kp, &roll_kp)
-/**
- * @brief INDI Attitude Pitch control proportional gain
- */
-PARAM_ADD(PARAM_FLOAT, pitch_kp, &pitch_kp)
-/**
- * @brief INDI Attitude Yaw control proportional gain
- */
-PARAM_ADD(PARAM_FLOAT, yaw_kp, &yaw_kp)
-/**
- * @brief INDI Controller effectiveness G1 p
->>>>>>> 2afb2a2a
  */
 PARAM_ADD(PARAM_FLOAT, g1_p, &indi.g1.p)
 /**
