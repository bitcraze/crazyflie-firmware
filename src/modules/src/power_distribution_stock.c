--- conflicted
+++ resolved
@@ -30,17 +30,13 @@
 #include "log.h"
 #include "param.h"
 #include "num.h"
-<<<<<<< HEAD
 #include "math3d.h"
-#include "platform.h"
-#include "motors.h"
-#include "debug.h"
 #include "autoconf.h"
-
+#include "config.h" // Important, since this defines QUAD_FORMATION_X
 // 0 - disable
 // 1 - individual motor power
 // 2 - all motors use m1 variable setting
-static uint8_t motorSetEnable = 0;
+static bool motorSetEnable = false;
 static uint8_t saturationStatus = 0;
 
 enum saturationBits
@@ -49,24 +45,6 @@
   SaturationRollPitch    = 2,
   SaturationYaw          = 4,
 };
-
-static struct {
-  uint32_t m1;
-  uint32_t m2;
-  uint32_t m3;
-  uint32_t m4;
-} motorPower;
-
-static struct {
-  uint16_t m1;
-  uint16_t m2;
-  uint16_t m3;
-  uint16_t m4;
-} motorPowerSet;
-=======
-#include "autoconf.h"
-#include "config.h" // Important, since this defines QUAD_FORMATION_X
->>>>>>> 8c606d1f
 
 #ifndef CONFIG_MOTORS_DEFAULT_IDLE_THRUST
 #  define DEFAULT_IDLE_THRUST 0
@@ -101,19 +79,7 @@
 
 #define limitThrust(VAL) limitUint16(VAL)
 
-<<<<<<< HEAD
-void powerStop()
-{
-  motorsSetRatio(MOTOR_M1, 0);
-  motorsSetRatio(MOTOR_M2, 0);
-  motorsSetRatio(MOTOR_M3, 0);
-  motorsSetRatio(MOTOR_M4, 0);
-}
-
-static void powerDistributionLegacy(const control_t *control)
-=======
-void powerDistribution(motors_thrust_t* motorPower, const control_t *control)
->>>>>>> 8c606d1f
+static void powerDistributionLegacy(motors_thrust_t* motorPower, const control_t *control)
 {
   #ifdef QUAD_FORMATION_X
     int16_t r = control->roll / 2.0f;
@@ -133,22 +99,8 @@
                                control->yaw);
   #endif
 
-<<<<<<< HEAD
-  if (motorSetEnable == 1)
-  {
-    motorsSetRatio(MOTOR_M1, motorPowerSet.m1);
-    motorsSetRatio(MOTOR_M2, motorPowerSet.m2);
-    motorsSetRatio(MOTOR_M3, motorPowerSet.m3);
-    motorsSetRatio(MOTOR_M4, motorPowerSet.m4);
-  } else if (motorSetEnable == 2) {
-    motorsSetRatio(MOTOR_M1, motorPowerSet.m1);
-    motorsSetRatio(MOTOR_M2, motorPowerSet.m1);
-    motorsSetRatio(MOTOR_M3, motorPowerSet.m1);
-    motorsSetRatio(MOTOR_M4, motorPowerSet.m1);
-=======
   if (motorPower->m1 < idleThrust) {
     motorPower->m1 = idleThrust;
->>>>>>> 8c606d1f
   }
   if (motorPower->m2 < idleThrust) {
     motorPower->m2 = idleThrust;
@@ -161,7 +113,7 @@
   }
 }
 
-static void powerDistributionForceTorque(const control_t *control)
+static void powerDistributionForceTorque(motors_thrust_t* motorPower, const control_t *control)
 {
   // On CF2, thrust is mapped 65536 <==> 60 grams
   thrust = control->thrustSI;
@@ -301,7 +253,7 @@
   }
 }
 
-static void powerDistributionForce(const control_t *control)
+static void powerDistributionForce(motors_thrust_t* motorPower, const control_t *control)
 {
   const float maxThrustInGram = motorsGetMaxThrust(); // g
   for (int i = 0; i < 4; ++i) {
@@ -310,7 +262,7 @@
   }
 }
 
-void powerDistribution(const control_t *control)
+void powerDistribution(motors_thrust_t* motorPower, const control_t *control)
 {
   if (motorSetEnable)
   {
@@ -323,13 +275,13 @@
     switch (control->controlMode)
     {
       case controlModeLegacy:
-        powerDistributionLegacy(control);
+        powerDistributionLegacy(motorPower, control);
         break;
       case controlModeForceTorque:
-        powerDistributionForceTorque(control);
+        powerDistributionForceTorque(motorPower, control);
         break;
       case controlModeForce:
-        powerDistributionForce(control);
+        powerDistributionForce(motorPower, control);
         break;
     }
 
@@ -348,36 +300,10 @@
  * common value is between 3000 - 6000.
  */
 PARAM_ADD_CORE(PARAM_UINT32 | PARAM_PERSISTENT, idleThrust, &idleThrust)
-<<<<<<< HEAD
 PARAM_GROUP_STOP(powerDist)
-
-/**
- * Motor output related log variables.
- */
-LOG_GROUP_START(motor)
-/**
- * @brief Motor power (PWM value) for M1 [0 - UINT16_MAX]
- */
-LOG_ADD_CORE(LOG_UINT32, m1, &motorPower.m1)
-/**
- * @brief Motor power (PWM value) for M2 [0 - UINT16_MAX]
- */
-LOG_ADD_CORE(LOG_UINT32, m2, &motorPower.m2)
-/**
- * @brief Motor power (PWM value) for M3 [0 - UINT16_MAX]
- */
-LOG_ADD_CORE(LOG_UINT32, m3, &motorPower.m3)
-/**
- * @brief Motor power (PWM value) for M4 [0 - UINT16_MAX]
- */
-LOG_ADD_CORE(LOG_UINT32, m4, &motorPower.m4)
-LOG_GROUP_STOP(motor)
 
 
 PARAM_GROUP_START(sysId)
 PARAM_ADD(PARAM_FLOAT, thrust_to_torque, &thrust_to_torque)
 PARAM_ADD(PARAM_FLOAT, arm_length, &arm_length)
-PARAM_GROUP_STOP(sysId)
-=======
-PARAM_GROUP_STOP(powerDist)
->>>>>>> 8c606d1f
+PARAM_GROUP_STOP(sysId)