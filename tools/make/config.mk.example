## Copy this file to config.mk and modify to get you personal build configuration

## Weight of the Crazyflie, including decks. The default setting is a Crazyflie 2.X without decks.
# CFLAGS += -DCF_MASS=0.027f // in kg

## Force device type string
# CFLAGS += -DDEVICE_TYPE_STRING_FORCE="CF20"

## Force a sensor implementation to be used
# SENSORS=bosch

## Set CRTP link to E-SKY receiver
# CFLAGS += -DUSE_ESKYLINK

## Redirect the console output to the UART
# CFLAGS += -DDEBUG_PRINT_ON_UART

## Redirect the console output to JLINK (using SEGGER RTT)
# DEBUG_PRINT_ON_SEGGER_RTT = 1

## Load a deck driver that has no OW memory
# CFLAGS += -DDECK_FORCE=bcBuzzer

## Load multiple deck drivers that has no OW memory
# CFLAGS += -DDECK_FORCE=bcBuzzer:bcLedRing

## Enable biq quad deck features
# CFLAGS += -DENABLE_BQ_DECK
# CFLAGS += -DBQ_DECK_ENABLE_PM
# CFLAGS += -DBQ_DECK_ENABLE_OSD

## Use morse when flashing the LED to indicate that the Crazyflie is calibrated
# CFLAGS += -DCALIBRATED_LED_MORSE

## Disable LEDs from turning on/flashing
# CFLAGS += -DTURN_OFF_LEDS

## Set the default LED Ring effect (if not set, effect 6 will be used)
# CFLAGS += -DLEDRING_DEFAULT_EFFECT=0

## Set LED Rings to use less LEDs
# CFLAGS += -DLED_RING_NBR_LEDS=6

## Set LED Rings to use less more LEDs (only if board is modified)
# CFLAGS += -DLED_RING_NBR_LEDS=24

## Do not send CRTP messages when parameter values are updated
# CFLAGS += -DSILENT_PARAM_UPDATES

## Turn on monitoring of queue usages
# CFLAGS += -DDEBUG_QUEUE_MONITOR

## Automatically reboot to bootloader before flashing
# CLOAD_CMDS = -w radio://0/100/2M/E7E7E7E7E7

## Set number of anchor in LocoPositioningSystem
# CFLAGS += -DLOCODECK_NR_OF_ANCHORS=8

## Set alternative pins for LOCO deck (IRQ=IO_2, RESET=IO_3, default are RX1 and TX1)
# CFLAGS += -DLOCODECK_USE_ALT_PINS

## Set other pin for reset on the LOCO deck. Only works when LOCODECK_USE_ALT_PINS is set.
# For instance useful with Loco + Lighhouse + Flow decks where IO_3 collides with the Flow deck
# CFLAGS += -DLOCODECK_ALT_PIN_RESET=DECK_GPIO_IO4

## Disable Low Interference Mode when using Loco Deck
# CFLAGS += -DLOCODECK_NO_LOW_INTERFERENCE

## Low interference communication
# Set the 'low interference' 2.4GHz TX power. This power is set when the loco deck is initialized
# Possible power are: +4, 0, -4, -8, -12, -16, -20, -30
# CFLAGS += -DPLATFORM_NRF51_LOW_INTERFERENCE_TX_POWER_DBM="(-12)"

## Set alternative pins for uSD-deck. Patch soldering required (CS->RX2(PA3), SCLK->TX1(PC10), MISO->RX1(PC11), MOSI->IO_4(PC12))
# CFLAGS += -DUSDDECK_USE_ALT_PINS_AND_SPI

## Use J-Link as Debugger/flasher
# OPENOCD_INTERFACE ?= interface/jlink.cfg
# OPENOCD_TARGET    ?= target/stm32f4x.cfg
# OPENOCD_CMDS      ?= -c "transport select swd"

## LPS settings ----------------------------------------------------
## Set operation mode of the LPS system (auto is default)
## TWR
# CFLAGS += -DLPS_TWR_ENABLE=1
## TDoA2
# LPS_TDOA_ENABLE=1
## TDoA3
# LPS_TDOA3_ENABLE=1

## TDoA 3 - experimental
# Enable 2D positioning. The value (1.2) is the height that the tag will move at. Only use in TDoA 3
# CFLAGS += -DLPS_2D_POSITION_HEIGHT=1.2

## Enable longer range (lower bit rate). Only use in TDoA 3
# Note: Anchors must also be built with this flag
# CFLAGS += -DLPS_LONGER_RANGE

## Full LPS TX power.
# CFLAGS += -DLPS_FULL_TX_POWER

## SDCard test configuration ------------------------------------
# FATFS_DISKIO_TESTS  = 1	# Set to 1 to enable FatFS diskio function tests. Erases card.

## Brushless handling
# Start disarmed, needs to be armed before being able to fly
# CFLAGS += -DSTART_DISARMED
# IDLE motor drive when armed, 0 = 0%, 65535 = 100% (the motors runs as long as the Crazyflie is armed)
# CFLAGS += -DDEFAULT_IDLE_THRUST=5000
# Default PWM ratio to use when testing the propellers
# CFLAGS += -DDEFAULT_PROP_TEST_PWM_RATIO=10000

## Lighthouse handling
# If lighthouse will need to act as a ground truth (so not entered in the kalman filter)
# CFLAGS += -DLIGHTHOUSE_AS_GROUNDTRUTH

<<<<<<< HEAD
## Control position and velocity in body-aligned axes instead of global axes (for PID controller only)
# CFLAGS += -DPOSITION_CONTROL_PID_IN_BODY=true
=======
## Improved altitude hold complementary filter
# CFLAGS += -DIMPROVED_BARO_Z_HOLD

## External CPPM receiver on PA7
# CFLAGS += -DDECK_FORCE=bcCPPM # force the CCPM deck if not using BigQuad
# CFLAGS += -DEXTRX_TAER # use TAER channel mapping instead of the default AETR - Aileron(Roll), Elevator(Pitch), Thrust, Rudder(Yaw)

## Euler angles defining nonstandard IMU orientation on the airframe (in degrees)
# CFLAGS += -DIMU_PHI=0.0f
# CFLAGS += -DIMU_THETA=0.0f
# CFLAGS += -DIMU_PSI=0.0f
>>>>>>> a547cb1d
<|MERGE_RESOLUTION|>--- conflicted
+++ resolved
@@ -114,10 +114,6 @@
 # If lighthouse will need to act as a ground truth (so not entered in the kalman filter)
 # CFLAGS += -DLIGHTHOUSE_AS_GROUNDTRUTH
 
-<<<<<<< HEAD
-## Control position and velocity in body-aligned axes instead of global axes (for PID controller only)
-# CFLAGS += -DPOSITION_CONTROL_PID_IN_BODY=true
-=======
 ## Improved altitude hold complementary filter
 # CFLAGS += -DIMPROVED_BARO_Z_HOLD
 
@@ -129,4 +125,6 @@
 # CFLAGS += -DIMU_PHI=0.0f
 # CFLAGS += -DIMU_THETA=0.0f
 # CFLAGS += -DIMU_PSI=0.0f
->>>>>>> a547cb1d
+
+## Control position and velocity in body-aligned axes instead of global axes (for PID controller only)
+# CFLAGS += -DPOSITION_CONTROL_PID_IN_BODY=true