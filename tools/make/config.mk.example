## Copy this file to config.mk and modify to get you personal build configuration

## Weight of the Crazyflie, including decks. The default setting is a Crazyflie 2.X without decks.
# CFLAGS += -DCF_MASS=0.027f // in kg

## Force device type string
# CFLAGS += -DDEVICE_TYPE_STRING_FORCE="CF20"

## Force a sensor implementation to be used
# SENSORS=bosch

## Set CRTP link to E-SKY receiver
# CFLAGS += -DUSE_ESKYLINK

## Redirect the console output to the UART
# CFLAGS += -DDEBUG_PRINT_ON_UART

## Redirect the console output to JLINK (using SEGGER RTT)
# DEBUG_PRINT_ON_SEGGER_RTT = 1

## Load a deck driver that has no OW memory
# CFLAGS += -DDECK_FORCE=bcBuzzer

## Load multiple deck drivers that has no OW memory
# CFLAGS += -DDECK_FORCE=bcBuzzer:bcLedRing

## Enable biq quad deck features
# CFLAGS += -DENABLE_BQ_DECK
# CFLAGS += -DBQ_DECK_ENABLE_PM
# CFLAGS += -DBQ_DECK_ENABLE_OSD

## Use morse when flashing the LED to indicate that the Crazyflie is calibrated
# CFLAGS += -DCALIBRATED_LED_MORSE

## Disable LEDs from turning on/flashing
# CFLAGS += -DTURN_OFF_LEDS

## Set the default LED Ring effect (if not set, effect 6 will be used)
# CFLAGS += -DLEDRING_DEFAULT_EFFECT=0

## Set LED Rings to use less LEDs
# CFLAGS += -DLED_RING_NBR_LEDS=6

## Set LED Rings to use less more LEDs (only if board is modified)
# CFLAGS += -DLED_RING_NBR_LEDS=24

## Do not send CRTP messages when parameter values are updated
# CFLAGS += -DSILENT_PARAM_UPDATES

## Turn on monitoring of queue usages
# CFLAGS += -DDEBUG_QUEUE_MONITOR

## Automatically reboot to bootloader before flashing
# CLOAD_CMDS = -w radio://0/100/2M/E7E7E7E7E7

## Set number of anchor in LocoPositioningSystem
# CFLAGS += -DLOCODECK_NR_OF_ANCHORS=8

## Set alternative pins for LOCO deck (IRQ=IO_2, RESET=IO_3, default are RX1 and TX1)
# CFLAGS += -DLOCODECK_USE_ALT_PINS

## Set other pin for reset on the LOCO deck. Only works when LOCODECK_USE_ALT_PINS is set.
# For instance useful with Loco + Lighhouse + Flow decks where IO_3 collides with the Flow deck
# CFLAGS += -DLOCODECK_ALT_PIN_RESET=DECK_GPIO_IO4

## Disable Low Interference Mode when using Loco Deck
# CFLAGS += -DLOCODECK_NO_LOW_INTERFERENCE

## Low interference communication
# Set the 'low interference' 2.4GHz TX power. This power is set when the loco deck is initialized
# Possible power are: +4, 0, -4, -8, -12, -16, -20, -30
# CFLAGS += -DPLATFORM_NRF51_LOW_INTERFERENCE_TX_POWER_DBM="(-12)"

## Set alternative pins for uSD-deck. Patch soldering required (CS->RX2(PA3), SCLK->TX1(PC10), MISO->RX1(PC11), MOSI->IO_4(PC12))
# CFLAGS += -DUSDDECK_USE_ALT_PINS_AND_SPI

## Use J-Link as Debugger/flasher
# OPENOCD_INTERFACE ?= interface/jlink.cfg
# OPENOCD_TARGET    ?= target/stm32f4x.cfg
# OPENOCD_CMDS      ?= -c "transport select swd"

## LPS settings ----------------------------------------------------
## Set operation mode of the LPS system (auto is default)
## TWR
# CFLAGS += -DLPS_TWR_ENABLE=1
## TDoA2
# LPS_TDOA_ENABLE=1
## TDoA3
# LPS_TDOA3_ENABLE=1

## TDoA 3 - experimental
# Enable 2D positioning. The value (1.2) is the height that the tag will move at. Only use in TDoA 3
# CFLAGS += -DLPS_2D_POSITION_HEIGHT=1.2

## Enable longer range (lower bit rate). Only use in TDoA 3
# Note: Anchors must also be built with this flag
# CFLAGS += -DLPS_LONGER_RANGE

## Full LPS TX power.
# CFLAGS += -DLPS_FULL_TX_POWER

## SDCard test configuration ------------------------------------
# FATFS_DISKIO_TESTS  = 1	# Set to 1 to enable FatFS diskio function tests. Erases card.

## Brushless handling
# Start disarmed, needs to be armed before being able to fly
# CFLAGS += -DSTART_DISARMED
# IDLE motor drive when armed, 0 = 0%, 65535 = 100% (the motors runs as long as the Crazyflie is armed)
# CFLAGS += -DDEFAULT_IDLE_THRUST=5000
# Default PWM ratio to use when testing the propellers
# CFLAGS += -DDEFAULT_PROP_TEST_PWM_RATIO=10000

## Lighthouse handling
# If lighthouse will need to act as a ground truth (so not entered in the kalman filter)
# CFLAGS += -DLIGHTHOUSE_AS_GROUNDTRUTH

<<<<<<< HEAD
## Keep the yaw setpoint within +/- YAW_MAX_DELTA from the current heading
# CFLAGS += -DYAW_MAX_DELTA=45.0f
=======
## Improved altitude hold complementary filter
# CFLAGS += -DIMPROVED_BARO_Z_HOLD

## External CPPM receiver on PA7
# CFLAGS += -DDECK_FORCE=bcCPPM # force the CCPM deck if not using BigQuad
# CFLAGS += -DEXTRX_TAER # use TAER channel mapping instead of the default AETR - Aileron(Roll), Elevator(Pitch), Thrust, Rudder(Yaw)

## Euler angles defining nonstandard IMU orientation on the airframe (in degrees)
# CFLAGS += -DIMU_PHI=0.0f
# CFLAGS += -DIMU_THETA=0.0f
# CFLAGS += -DIMU_PSI=0.0f
>>>>>>> a547cb1d
<|MERGE_RESOLUTION|>--- conflicted
+++ resolved
@@ -114,10 +114,6 @@
 # If lighthouse will need to act as a ground truth (so not entered in the kalman filter)
 # CFLAGS += -DLIGHTHOUSE_AS_GROUNDTRUTH
 
-<<<<<<< HEAD
-## Keep the yaw setpoint within +/- YAW_MAX_DELTA from the current heading
-# CFLAGS += -DYAW_MAX_DELTA=45.0f
-=======
 ## Improved altitude hold complementary filter
 # CFLAGS += -DIMPROVED_BARO_Z_HOLD
 
@@ -129,4 +125,6 @@
 # CFLAGS += -DIMU_PHI=0.0f
 # CFLAGS += -DIMU_THETA=0.0f
 # CFLAGS += -DIMU_PSI=0.0f
->>>>>>> a547cb1d
+
+## Keep the yaw setpoint within +/- YAW_MAX_DELTA from the current heading
+# CFLAGS += -DYAW_MAX_DELTA=45.0f