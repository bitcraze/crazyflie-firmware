# CrazyFlie's Makefile
# Copyright (c) 2011-2021 Bitcraze AB
# This Makefile compiles all the object file to ./bin/ and the resulting firmware
# image in ./cfX.elf and ./cfX.bin

CRAZYFLIE_BASE ?= ./

# Put your personal build config in tools/make/config.mk and DO NOT COMMIT IT!
# Make a copy of tools/make/config.mk.example to get you started
-include tools/make/config.mk

CFLAGS += $(EXTRA_CFLAGS)

######### JTAG and environment configuration ##########
OPENOCD           ?= openocd
OPENOCD_INTERFACE ?= interface/stlink.cfg
OPENOCD_CMDS      ?=
CROSS_COMPILE     ?= arm-none-eabi-
PYTHON            ?= python3
DFU_UTIL          ?= dfu-util
CLOAD             ?= 1
DEBUG             ?= 0
CLOAD_SCRIPT      ?= python3 -m cfloader
CLOAD_CMDS        ?=
CLOAD_ARGS        ?=
PLATFORM          ?= cf2
LPS_TDMA_ENABLE   ?= 0
LPS_TDOA_ENABLE   ?= 0
LPS_TDOA3_ENABLE  ?= 0


# Platform configuration handling
-include current_platform.mk
include $(CRAZYFLIE_BASE)/tools/make/platform.mk

CFLAGS += -DCRAZYFLIE_FW

<<<<<<< HEAD
# Branch specific changes
CFLAGS += -DDECK_FORCE=bcLoadcell:bcRpm:bcACS37800

######### Stabilizer configuration ##########
## These are set by the platform (see tools/make/platforms/*.mk), can be overwritten here
ESTIMATOR          ?= any
CONTROLLER         ?= Any # one of Any, PID, Mellinger, INDI
POWER_DISTRIBUTION ?= stock

=======
>>>>>>> c1150b80
#OpenOCD conf
RTOS_DEBUG        ?= 0

LIB = $(CRAZYFLIE_BASE)/src/lib
FREERTOS = $(CRAZYFLIE_BASE)/vendor/FreeRTOS
CFLAGS += -DBLOBS_LOC='"$(CRAZYFLIE_BASE)/blobs/"'

# Communication Link
UART2_LINK        ?= 0


############### CPU-specific build configuration ################

ifeq ($(CPU), stm32f4)
PORT = $(FREERTOS)/portable/GCC/ARM_CM4F
LINKER_DIR = $(CRAZYFLIE_BASE)/tools/make/F405/linker
ST_OBJ_DIR  = $(CRAZYFLIE_BASE)/tools/make/F405

OPENOCD_TARGET    ?= target/stm32f4x.cfg


# St Lib
VPATH += $(LIB)/CMSIS/STM32F4xx/Source/
VPATH += $(LIB)/STM32_USB_Device_Library/Core/src
VPATH += $(LIB)/STM32_USB_OTG_Driver/src
VPATH += $(CRAZYFLIE_BASE)/src/deck/api $(CRAZYFLIE_BASE)/src/deck/core $(CRAZYFLIE_BASE)/src/deck/drivers/src $(CRAZYFLIE_BASE)/src/deck/drivers/src/test
VPATH += $(CRAZYFLIE_BASE)/src/utils/src/tdoa $(CRAZYFLIE_BASE)/src/utils/src/lighthouse
CRT0 = startup_stm32f40xx.o system_stm32f4xx.o

# Add ST lib object files
-include $(ST_OBJ_DIR)/st_obj.mk

# USB obj
ST_OBJ += usb_core.o usb_dcd_int.o usb_dcd.o
# USB Device obj
ST_OBJ += usbd_ioreq.o usbd_req.o usbd_core.o

PROCESSOR = -mcpu=cortex-m4 -mthumb -mfloat-abi=hard -mfpu=fpv4-sp-d16
CFLAGS += -fno-math-errno -DARM_MATH_CM4 -D__FPU_PRESENT=1 -mfp16-format=ieee

#Flags required by the ST library
CFLAGS += -DSTM32F4XX -DSTM32F40_41xxx -DHSE_VALUE=8000000 -DUSE_STDPERIPH_DRIVER

LOAD_ADDRESS_stm32f4 = 0x8000000
LOAD_ADDRESS_CLOAD_stm32f4 = 0x8004000
MEM_SIZE_FLASH_K = 1008
MEM_SIZE_RAM_K = 128
MEM_SIZE_CCM_K = 64
endif

################ Build configuration ##################

# libdw dw1000 driver
VPATH += $(CRAZYFLIE_BASE)/vendor/libdw1000/src

# vl53l1 driver
VPATH += $(LIB)/vl53l1/core/src

# FreeRTOS
VPATH += $(PORT)
PORT_OBJ = port.o
VPATH +=  $(FREERTOS)/portable/MemMang
MEMMANG_OBJ ?= heap_4.o

VPATH += $(FREERTOS)
FREERTOS_OBJ = list.o tasks.o queue.o timers.o $(MEMMANG_OBJ)

#FatFS
VPATH += $(LIB)/FatFS
PROJ_OBJ += ff.o ffunicode.o fatfs_sd.o
ifeq ($(FATFS_DISKIO_TESTS), 1)
PROJ_OBJ += diskio_function_tests.o
CFLAGS += -DUSD_RUN_DISKIO_FUNCTION_TESTS
endif

ifeq ($(APP), 1)
CFLAGS += -DAPP_ENABLED=1
endif
ifdef APP_STACKSIZE
CFLAGS += -DAPP_STACKSIZE=$(APP_STACKSIZE)
endif
ifdef APP_PRIORITY
CFLAGS += -DAPP_PRIORITY=$(APP_PRIORITY)
endif

# Crazyflie sources
VPATH += $(CRAZYFLIE_BASE)/src/init $(CRAZYFLIE_BASE)/src/hal/src $(CRAZYFLIE_BASE)/src/modules/src $(CRAZYFLIE_BASE)/src/modules/src/lighthouse $(CRAZYFLIE_BASE)/src/modules/src/kalman_core $(CRAZYFLIE_BASE)/src/utils/src $(CRAZYFLIE_BASE)/src/drivers/bosch/src $(CRAZYFLIE_BASE)/src/drivers/src $(CRAZYFLIE_BASE)/src/platform
VPATH += $(CRAZYFLIE_BASE)/src/utils/src/kve

############### Source files configuration ################

# Init
PROJ_OBJ += main.o
PROJ_OBJ += platform.o platform_utils.o platform_$(PLATFORM).o platform_$(CPU).o

# Drivers
PROJ_OBJ += exti.o nvic.o motors.o
PROJ_OBJ += led.o mpu6500.o i2cdev.o ws2812_cf2.o lps25h.o i2c_drv.o
PROJ_OBJ += ak8963.o eeprom.o maxsonar.o piezo.o
PROJ_OBJ += uart_syslink.o swd.o uart1.o uart2.o watchdog.o
PROJ_OBJ += cppm.o
PROJ_OBJ += bmi055_accel.o bmi055_gyro.o bmi160.o bmp280.o bstdr_comm_support.o bmm150.o
PROJ_OBJ += bmi088_accel.o bmi088_gyro.o bmi088_fifo.o bmp3.o
PROJ_OBJ += pca9685.o vl53l0x.o pca95x4.o pca9555.o vl53l1x.o pmw3901.o
PROJ_OBJ += amg8833.o lh_bootloader.o

# USB Files
PROJ_OBJ += usb_bsp.o usblink.o usbd_desc.o usb.o

# Hal
PROJ_OBJ += crtp.o ledseq.o freeRTOSdebug.o buzzer.o
PROJ_OBJ += pm_$(CPU).o syslink.o radiolink.o ow_syslink.o ow_common.o proximity.o usec_time.o
PROJ_OBJ += sensors.o
PROJ_OBJ += storage.o

# libdw
PROJ_OBJ += libdw1000.o libdw1000Spi.o

# vl53l1 lib
PROJ_OBJ += vl53l1_api_core.o vl53l1_api.o vl53l1_core.o vl53l1_silicon_core.o vl53l1_api_strings.o
PROJ_OBJ += vl53l1_api_calibration.o vl53l1_api_debug.o vl53l1_api_preset_modes.o vl53l1_error_strings.o
PROJ_OBJ += vl53l1_register_funcs.o vl53l1_wait.o vl53l1_core_support.o

# Modules
PROJ_OBJ += system.o comm.o console.o pid.o crtpservice.o param.o
PROJ_OBJ += log.o worker.o queuemonitor.o msp.o
PROJ_OBJ += platformservice.o sound_cf2.o extrx.o sysload.o mem.o
PROJ_OBJ += range.o app_handler.o static_mem.o app_channel.o
PROJ_OBJ += eventtrigger.o supervisor.o

# Stabilizer modules
PROJ_OBJ += commander.o crtp_commander.o crtp_commander_rpyt.o
PROJ_OBJ += crtp_commander_generic.o crtp_localization_service.o peer_localization.o
PROJ_OBJ += attitude_pid_controller.o sensfusion6.o stabilizer.o
PROJ_OBJ += position_estimator_altitude.o position_controller_pid.o position_controller_indi.o
PROJ_OBJ += estimator.o estimator_complementary.o
PROJ_OBJ += controller.o controller_pid.o controller_mellinger.o controller_indi.o
PROJ_OBJ += power_distribution_$(POWER_DISTRIBUTION).o
PROJ_OBJ += collision_avoidance.o health.o

# Kalman estimator
PROJ_OBJ += estimator_kalman.o kalman_core.o kalman_supervisor.o
PROJ_OBJ += mm_distance.o mm_absolute_height.o mm_position.o mm_pose.o mm_tdoa.o mm_flow.o mm_tof.o mm_yaw_error.o mm_sweep_angles.o
PROJ_OBJ += mm_tdoa_robust.o mm_distance_robust.o

# High-Level Commander
PROJ_OBJ += crtp_commander_high_level.o planner.o pptraj.o pptraj_compressed.o

# Deck Core
PROJ_OBJ += deck.o deck_info.o deck_drivers.o deck_test.o deck_memory.o

# Deck API
PROJ_OBJ += deck_constants.o
PROJ_OBJ += deck_digital.o
PROJ_OBJ += deck_analog.o
PROJ_OBJ += deck_spi.o
PROJ_OBJ += deck_spi3.o

# Decks
PROJ_OBJ += bigquad.o
PROJ_OBJ += ledring12.o
PROJ_OBJ += buzzdeck.o
PROJ_OBJ += gtgps.o
PROJ_OBJ += cppmdeck.o
PROJ_OBJ += usddeck.o
PROJ_OBJ += zranger.o zranger2.o
PROJ_OBJ += locodeck.o
PROJ_OBJ += clockCorrectionEngine.o
PROJ_OBJ += lpsTwrTag.o
PROJ_OBJ += lpsTdoa2Tag.o
PROJ_OBJ += lpsTdoa3Tag.o tdoaEngineInstance.o tdoaEngine.o tdoaStats.o tdoaStorage.o
PROJ_OBJ += outlierFilter.o
PROJ_OBJ += flowdeck_v1v2.o
PROJ_OBJ += oa.o
PROJ_OBJ += multiranger.o
PROJ_OBJ += lighthouse.o
PROJ_OBJ += activeMarkerDeck.o
# PROJ_OBJ += loadcell.o
PROJ_OBJ += loadcell_nau7802.o
PROJ_OBJ += rpm.o
PROJ_OBJ += acs37800.o

# Uart2 Link for CRTP communication is not compatible with decks using uart2
ifeq ($(UART2_LINK), 1)
CFLAGS += -DUART2_LINK_COMM
else
PROJ_OBJ += aideck.o
endif

ifeq ($(LPS_TDOA_ENABLE), 1)
CFLAGS += -DLPS_TDOA_ENABLE
endif

ifeq ($(LPS_TDOA3_ENABLE), 1)
CFLAGS += -DLPS_TDOA3_ENABLE
endif

ifeq ($(LPS_TDMA_ENABLE), 1)
CFLAGS += -DLPS_TDMA_ENABLE
endif

ifdef SENSORS
SENSORS_UPPER = $(shell echo $(SENSORS) | tr a-z A-Z)
CFLAGS += -DSENSORS_FORCE=SensorImplementation_$(SENSORS)

# Add sensor file to the build if needed
ifeq (,$(findstring DSENSOR_INCLUDED_$(SENSORS_UPPER),$(CFLAGS)))
CFLAGS += -DSENSOR_INCLUDED_$(SENSORS_UPPER)
PROJ_OBJ += sensors_$(SENSORS).o
endif
endif

#Deck tests
PROJ_OBJ += exptest.o
PROJ_OBJ += exptestRR.o
PROJ_OBJ += exptestBolt.o
#PROJ_OBJ += bigquadtest.o
#PROJ_OBJ += uarttest.o
#PROJ_OBJ += aidecktest.o


# Utilities
PROJ_OBJ += filter.o cpuid.o cfassert.o  eprintf.o crc32.o num.o debug.o
PROJ_OBJ += version.o FreeRTOS-openocd.o
PROJ_OBJ += configblockeeprom.o
PROJ_OBJ += sleepus.o statsCnt.o rateSupervisor.o
PROJ_OBJ += lighthouse_core.o pulse_processor.o pulse_processor_v1.o pulse_processor_v2.o lighthouse_geometry.o ootx_decoder.o lighthouse_calibration.o lighthouse_deck_flasher.o lighthouse_position_est.o lighthouse_storage.o lighthouse_transmit.o
PROJ_OBJ += kve_storage.o kve.o

ifeq ($(DEBUG_PRINT_ON_SEGGER_RTT), 1)
VPATH += $(LIB)/Segger_RTT/RTT
INCLUDES += -I$(LIB)/Segger_RTT/RTT
PROJ_OBJ += SEGGER_RTT.o SEGGER_RTT_printf.o
CFLAGS += -DDEBUG_PRINT_ON_SEGGER_RTT
endif

# Libs
PROJ_OBJ += libarm_math.a

OBJ = $(FREERTOS_OBJ) $(PORT_OBJ) $(ST_OBJ) $(PROJ_OBJ) $(APP_OBJ) $(CRT0)

############### Compilation configuration ################
AS = $(CROSS_COMPILE)as
CC = $(CROSS_COMPILE)gcc
LD = $(CROSS_COMPILE)gcc
SIZE = $(CROSS_COMPILE)size
OBJCOPY = $(CROSS_COMPILE)objcopy
GDB = $(CROSS_COMPILE)gdb

INCLUDES += -I$(CRAZYFLIE_BASE)/vendor/CMSIS/CMSIS/Core/Include -I$(CRAZYFLIE_BASE)/vendor/CMSIS/CMSIS/DSP/Include
INCLUDES += -I$(CRAZYFLIE_BASE)/vendor/libdw1000/inc
INCLUDES += -I$(FREERTOS)/include -I$(PORT)

INCLUDES += -I$(CRAZYFLIE_BASE)/src/config
INCLUDES += -I$(CRAZYFLIE_BASE)/src/platform

INCLUDES += -I$(CRAZYFLIE_BASE)/src/deck/interface -I$(CRAZYFLIE_BASE)/src/deck/drivers/interface
INCLUDES += -I$(CRAZYFLIE_BASE)/src/drivers/interface -I$(CRAZYFLIE_BASE)/src/drivers/bosch/interface
INCLUDES += -I$(CRAZYFLIE_BASE)/src/hal/interface
INCLUDES += -I$(CRAZYFLIE_BASE)/src/modules/interface -I$(CRAZYFLIE_BASE)/src/modules/interface/kalman_core -I$(CRAZYFLIE_BASE)/src/modules/interface/lighthouse
INCLUDES += -I$(CRAZYFLIE_BASE)/src/utils/interface -I$(CRAZYFLIE_BASE)/src/utils/interface/kve -I$(CRAZYFLIE_BASE)/src/utils/interface/lighthouse -I$(CRAZYFLIE_BASE)/src/utils/interface/tdoa

INCLUDES += -I$(LIB)/FatFS
INCLUDES += -I$(LIB)/CMSIS/STM32F4xx/Include
INCLUDES += -I$(LIB)/STM32_USB_Device_Library/Core/inc
INCLUDES += -I$(LIB)/STM32_USB_OTG_Driver/inc
INCLUDES += -I$(LIB)/STM32F4xx_StdPeriph_Driver/inc
INCLUDES += -I$(LIB)/vl53l1 -I$(LIB)/vl53l1/core/inc

CFLAGS += -g3
ifeq ($(DEBUG), 1)
  CFLAGS += -O0 -DDEBUG

  # Prevent silent errors when converting between types (requires explicit casting)
  CFLAGS += -Wconversion
else
  CFLAGS += -Os

  # Fail on warnings
  CFLAGS += -Werror
endif

# Disable warnings for unaligned addresses in packed structs (added in GCC 9)
CFLAGS += -Wno-address-of-packed-member

ifeq ($(LTO), 1)
  CFLAGS += -flto
endif

CFLAGS += -DBOARD_REV_$(REV) -DESTIMATOR_NAME=$(ESTIMATOR)Estimator -DCONTROLLER_NAME=ControllerType$(CONTROLLER) -DPOWER_DISTRIBUTION_TYPE_$(POWER_DISTRIBUTION)

CFLAGS += $(PROCESSOR) $(INCLUDES)


CFLAGS += -Wall -Wmissing-braces -fno-strict-aliasing $(C_PROFILE) -std=gnu11
# CFLAGS += -O0 -Wmissing-braces -fno-strict-aliasing $(C_PROFILE) -std=gnu11 #Use this compiler during debugger, as it has a different optimizer so you can better track variables
# Compiler flags to generate dependency files:
CFLAGS += -MD -MP -MF $(BIN)/dep/$(@).d -MQ $(@)
#Permits to remove un-used functions and global variables from output file
CFLAGS += -ffunction-sections -fdata-sections
# Prevent promoting floats to doubles
CFLAGS += -Wdouble-promotion


ASFLAGS = $(PROCESSOR) $(INCLUDES)
LDFLAGS += --specs=nosys.specs --specs=nano.specs $(PROCESSOR) -Wl,-Map=$(PROG).map,--cref,--gc-sections,--undefined=uxTopUsedPriority
LDFLAGS += -L$(CRAZYFLIE_BASE)/tools/make/F405/linker

#Flags required by the ST library
ifeq ($(CLOAD), 1)
  LDFLAGS += -T $(LINKER_DIR)/FLASH_CLOAD.ld
  LOAD_ADDRESS = $(LOAD_ADDRESS_CLOAD_$(CPU))
else
  LDFLAGS += -T $(LINKER_DIR)/FLASH.ld
  LOAD_ADDRESS = $(LOAD_ADDRESS_$(CPU))
endif

ifeq ($(LTO), 1)
  LDFLAGS += -Os -flto -fuse-linker-plugin
endif

#Program name
PROG ?= $(PLATFORM)
#Where to compile the .o
BIN = bin
VPATH += $(BIN)

#Dependency files to include
DEPS := $(foreach o,$(OBJ),$(BIN)/dep/$(o).d)

##################### Misc. ################################
ifeq ($(SHELL),/bin/sh)
  COL_RED=\033[1;31m
  COL_GREEN=\033[1;32m
  COL_RESET=\033[m
endif

# This define n-thing is a standard hack to get newlines in GNU Make.
define n


endef

# Make sure that the submodules are up to date.
# Check if there are any files in the vendor directories, if not warn the user.
ifeq ($(wildcard $(CRAZYFLIE_BASE)/vendor/*/*),)
  $(error $n                                                                   \
    The submodules does not seem to be present, consider fetching them by:$n   \
      $$ git submodule init$n                                                  \
      $$ git submodule update$n                                                \
  )
endif

#################### Targets ###############################

all: bin/ bin/dep bin/vendor check_submodules build
build:
# Each target is in a different line, so they are executed one after the other even when the processor has multiple cores (when the -j option for the make command is > 1). See: https://www.gnu.org/software/make/manual/html_node/Parallel.html
	@$(MAKE) --no-print-directory clean_version CRAZYFLIE_BASE=$(CRAZYFLIE_BASE)
	@$(MAKE) --no-print-directory compile CRAZYFLIE_BASE=$(CRAZYFLIE_BASE)
	@$(MAKE) --no-print-directory print_version CRAZYFLIE_BASE=$(CRAZYFLIE_BASE)
	@$(MAKE) --no-print-directory size CRAZYFLIE_BASE=$(CRAZYFLIE_BASE)
compile: $(PROG).hex $(PROG).bin $(PROG).dfu

bin/:
	mkdir -p bin

bin/dep:
	mkdir -p bin/dep

bin/vendor:
	mkdir -p bin/vendor

libarm_math.a:
	+$(MAKE) -C $(CRAZYFLIE_BASE)/tools/make/cmsis_dsp/ CRAZYFLIE_BASE=$(abspath $(CRAZYFLIE_BASE)) PROJ_ROOT=$(CURDIR) V=$(V) CROSS_COMPILE=$(CROSS_COMPILE)

clean_version:
ifeq ($(SHELL),/bin/sh)
	@echo "  CLEAN_VERSION"
	@rm -f version.c
endif

print_version:
	@echo "Build for the $(PLATFORM_NAME_$(PLATFORM))!"
	@$(PYTHON) $(CRAZYFLIE_BASE)/tools/make/versionTemplate.py --crazyflie-base $(CRAZYFLIE_BASE) --print-version
ifeq ($(CLOAD), 1)
	@echo "Crazyloader build!"
endif
ifeq ($(FATFS_DISKIO_TESTS), 1)
	@echo "WARNING: FatFS diskio tests enabled. Erases SD-card!"
endif

size:
	@$(PYTHON) $(CRAZYFLIE_BASE)/tools/make/size.py $(SIZE) $(PROG).elf $(MEM_SIZE_FLASH_K) $(MEM_SIZE_RAM_K) $(MEM_SIZE_CCM_K)

#Radio bootloader
cload:
ifeq ($(CLOAD), 1)
	$(CLOAD_SCRIPT) $(CLOAD_CMDS) flash $(CLOAD_ARGS) $(PROG).bin stm32-fw
else
	@echo "Only cload build can be bootloaded. Launch build and cload with CLOAD=1"
endif

#Flash the stm.
flash:
	$(OPENOCD) -d2 -f $(OPENOCD_INTERFACE) $(OPENOCD_CMDS) -f $(OPENOCD_TARGET) -c init -c targets -c "reset halt" \
                 -c "flash write_image erase $(PROG).bin $(LOAD_ADDRESS) bin" \
                 -c "verify_image $(PROG).bin $(LOAD_ADDRESS) bin" -c "reset run" -c shutdown

#verify only
flash_verify:
	$(OPENOCD) -d2 -f $(OPENOCD_INTERFACE) $(OPENOCD_CMDS) -f $(OPENOCD_TARGET) -c init -c targets -c "reset halt" \
                 -c "verify_image $(PROG).bin $(LOAD_ADDRESS) bin" -c "reset run" -c shutdown

flash_dfu:
	$(DFU_UTIL) -a 0 -D $(PROG).dfu

#STM utility targets
halt:
	$(OPENOCD) -d0 -f $(OPENOCD_INTERFACE) $(OPENOCD_CMDS) -f $(OPENOCD_TARGET) -c init -c targets -c "halt" -c shutdown

reset:
	$(OPENOCD) -d0 -f $(OPENOCD_INTERFACE) $(OPENOCD_CMDS) -f $(OPENOCD_TARGET) -c init -c targets -c "reset" -c shutdown

openocd:
	$(OPENOCD) -d2 -f $(OPENOCD_INTERFACE) $(OPENOCD_CMDS) -f $(OPENOCD_TARGET) -c init -c targets -c "\$$_TARGETNAME configure -rtos auto"

trace:
	$(OPENOCD) -d2 -f $(OPENOCD_INTERFACE) $(OPENOCD_CMDS) -f $(OPENOCD_TARGET) -c init -c targets -f tools/trace/enable_trace.cfg

rtt:
	$(OPENOCD) -d2 -f $(OPENOCD_INTERFACE) $(OPENOCD_CMDS) -f $(OPENOCD_TARGET) -c init -c targets \
	           -c "rtt setup 0x20000000 262144 \"SEGGER RTT\"" -c "rtt start" -c "rtt server start 2000 0"

gdb: $(PROG).elf
	$(GDB) -ex "target remote localhost:3333" -ex "monitor reset halt" $^
  
erase:
	$(OPENOCD) -d2 -f $(OPENOCD_INTERFACE) -f $(OPENOCD_TARGET) -c init -c targets -c "halt" -c "stm32f4x mass_erase 0" -c shutdown

#Print preprocessor #defines
prep:
	@$(CC) $(CFLAGS) -dM -E - < /dev/null

check_submodules:
	@cd $(CRAZYFLIE_BASE); $(PYTHON) tools/make/check-for-submodules.py

include $(CRAZYFLIE_BASE)/tools/make/targets.mk

#include dependencies
-include $(DEPS)

unit:
# The flag "-DUNITY_INCLUDE_DOUBLE" allows comparison of double values in Unity. See: https://stackoverflow.com/a/37790196
	rake unit "DEFINES=$(CFLAGS) -DUNITY_INCLUDE_DOUBLE" "FILES=$(FILES)" "UNIT_TEST_STYLE=$(UNIT_TEST_STYLE)"

.PHONY: all clean build compile unit prep erase flash check_submodules trace openocd gdb halt reset flash_dfu flash_verify cload size print_version clean_version<|MERGE_RESOLUTION|>--- conflicted
+++ resolved
@@ -35,18 +35,9 @@
 
 CFLAGS += -DCRAZYFLIE_FW
 
-<<<<<<< HEAD
 # Branch specific changes
 CFLAGS += -DDECK_FORCE=bcLoadcell:bcRpm:bcACS37800
 
-######### Stabilizer configuration ##########
-## These are set by the platform (see tools/make/platforms/*.mk), can be overwritten here
-ESTIMATOR          ?= any
-CONTROLLER         ?= Any # one of Any, PID, Mellinger, INDI
-POWER_DISTRIBUTION ?= stock
-
-=======
->>>>>>> c1150b80
 #OpenOCD conf
 RTOS_DEBUG        ?= 0
 
