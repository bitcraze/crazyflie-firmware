--- conflicted
+++ resolved
@@ -3,80 +3,6 @@
 OPENOCD_INTERFACE ?= interface/stlink-v2.cfg
 OPENOCD_TARGET    ?= target/stm32f4x.cfg
 OPENOCD_CMDS      ?=
-<<<<<<< HEAD
-CROSS_COMPILE     ?= arm-none-eabi-
-PYTHON            ?= python3
-DFU_UTIL          ?= dfu-util
-CLOAD             ?= 1
-DEBUG             ?= 0
-CLOAD_SCRIPT      ?= python3 -m cfloader
-CLOAD_CMDS        ?=
-CLOAD_ARGS        ?=
-PLATFORM          ?= cf2
-LPS_TDMA_ENABLE   ?= 0
-LPS_TDOA_ENABLE   ?= 0
-LPS_TDOA3_ENABLE  ?= 0
-
-
-# Platform configuration handling
--include current_platform.mk
-include $(CRAZYFLIE_BASE)/tools/make/platform.mk
-
-CFLAGS += -DCRAZYFLIE_FW
-
-# Branch specific changes
-CFLAGS += -DDECK_FORCE=bcLoadcell:bcRpm:bcACS37800
-
-######### Stabilizer configuration ##########
-## These are set by the platform (see tools/make/platforms/*.mk), can be overwritten here
-ESTIMATOR          ?= any
-CONTROLLER         ?= Any # one of Any, PID, Mellinger, INDI
-POWER_DISTRIBUTION ?= stock
-
-#OpenOCD conf
-RTOS_DEBUG        ?= 0
-
-LIB = $(CRAZYFLIE_BASE)/src/lib
-FREERTOS = $(CRAZYFLIE_BASE)/vendor/FreeRTOS
-CFLAGS += -DBLOBS_LOC='"$(CRAZYFLIE_BASE)/blobs/"'
-
-# Communication Link
-UART2_LINK        ?= 0
-
-
-############### CPU-specific build configuration ################
-
-ifeq ($(CPU), stm32f4)
-PORT = $(FREERTOS)/portable/GCC/ARM_CM4F
-LINKER_DIR = $(CRAZYFLIE_BASE)/tools/make/F405/linker
-ST_OBJ_DIR  = $(CRAZYFLIE_BASE)/tools/make/F405
-
-OPENOCD_TARGET    ?= target/stm32f4x_stlink.cfg
-
-
-# St Lib
-VPATH += $(LIB)/CMSIS/STM32F4xx/Source/
-VPATH += $(LIB)/STM32_USB_Device_Library/Core/src
-VPATH += $(LIB)/STM32_USB_OTG_Driver/src
-VPATH += $(CRAZYFLIE_BASE)/src/deck/api $(CRAZYFLIE_BASE)/src/deck/core $(CRAZYFLIE_BASE)/src/deck/drivers/src $(CRAZYFLIE_BASE)/src/deck/drivers/src/test
-VPATH += $(CRAZYFLIE_BASE)/src/utils/src/tdoa $(CRAZYFLIE_BASE)/src/utils/src/lighthouse
-CRT0 = startup_stm32f40xx.o system_stm32f4xx.o
-
-# Add ST lib object files
--include $(ST_OBJ_DIR)/st_obj.mk
-
-# USB obj
-ST_OBJ += usb_core.o usb_dcd_int.o usb_dcd.o
-# USB Device obj
-ST_OBJ += usbd_ioreq.o usbd_req.o usbd_core.o
-
-PROCESSOR = -mcpu=cortex-m4 -mthumb -mfloat-abi=hard -mfpu=fpv4-sp-d16
-CFLAGS += -fno-math-errno -DARM_MATH_CM4 -D__FPU_PRESENT=1 -mfp16-format=ieee
-
-#Flags required by the ST library
-CFLAGS += -DSTM32F4XX -DSTM32F40_41xxx -DHSE_VALUE=8000000 -DUSE_STDPERIPH_DRIVER
-=======
->>>>>>> 889091c4
 
 CPU                        = stm32f4
 LOAD_ADDRESS_stm32f4       = 0x8000000
@@ -84,112 +10,9 @@
 
 PYTHON            ?= python3
 
-<<<<<<< HEAD
-# Crazyflie sources
-VPATH += $(CRAZYFLIE_BASE)/src/init $(CRAZYFLIE_BASE)/src/hal/src $(CRAZYFLIE_BASE)/src/modules/src $(CRAZYFLIE_BASE)/src/modules/src/lighthouse $(CRAZYFLIE_BASE)/src/modules/src/kalman_core $(CRAZYFLIE_BASE)/src/utils/src $(CRAZYFLIE_BASE)/src/drivers/bosch/src $(CRAZYFLIE_BASE)/src/drivers/src $(CRAZYFLIE_BASE)/src/platform
-VPATH += $(CRAZYFLIE_BASE)/src/utils/src/kve
-
-############### Source files configuration ################
-
-# Init
-PROJ_OBJ += main.o
-PROJ_OBJ += platform.o platform_utils.o platform_$(PLATFORM).o platform_$(CPU).o
-
-# Drivers
-PROJ_OBJ += exti.o nvic.o motors.o
-PROJ_OBJ += led.o mpu6500.o i2cdev.o ws2812_cf2.o lps25h.o i2c_drv.o
-PROJ_OBJ += ak8963.o eeprom.o maxsonar.o piezo.o
-PROJ_OBJ += uart_syslink.o swd.o uart1.o uart2.o watchdog.o
-PROJ_OBJ += cppm.o
-PROJ_OBJ += bmi055_accel.o bmi055_gyro.o bmi160.o bmp280.o bstdr_comm_support.o bmm150.o
-PROJ_OBJ += bmi088_accel.o bmi088_gyro.o bmi088_fifo.o bmp3.o
-PROJ_OBJ += pca9685.o vl53l0x.o pca95x4.o pca9555.o vl53l1x.o pmw3901.o
-PROJ_OBJ += amg8833.o lh_bootloader.o
-
-# USB Files
-PROJ_OBJ += usb_bsp.o usblink.o usbd_desc.o usb.o
-
-# Hal
-PROJ_OBJ += crtp.o ledseq.o freeRTOSdebug.o buzzer.o
-PROJ_OBJ += pm_$(CPU).o syslink.o radiolink.o ow_syslink.o ow_common.o proximity.o usec_time.o
-PROJ_OBJ += sensors.o
-PROJ_OBJ += storage.o
-
-# libdw
-PROJ_OBJ += libdw1000.o libdw1000Spi.o
-
-# vl53l1 lib
-PROJ_OBJ += vl53l1_api_core.o vl53l1_api.o vl53l1_core.o vl53l1_silicon_core.o vl53l1_api_strings.o
-PROJ_OBJ += vl53l1_api_calibration.o vl53l1_api_debug.o vl53l1_api_preset_modes.o vl53l1_error_strings.o
-PROJ_OBJ += vl53l1_register_funcs.o vl53l1_wait.o vl53l1_core_support.o
-
-# Modules
-PROJ_OBJ += system.o comm.o console.o pid.o crtpservice.o param.o
-PROJ_OBJ += log.o worker.o queuemonitor.o msp.o
-PROJ_OBJ += platformservice.o sound_cf2.o extrx.o sysload.o mem.o
-PROJ_OBJ += range.o app_handler.o static_mem.o app_channel.o
-PROJ_OBJ += eventtrigger.o supervisor.o
-
-# Stabilizer modules
-PROJ_OBJ += commander.o crtp_commander.o crtp_commander_rpyt.o
-PROJ_OBJ += crtp_commander_generic.o crtp_localization_service.o peer_localization.o
-PROJ_OBJ += attitude_pid_controller.o sensfusion6.o stabilizer.o
-PROJ_OBJ += position_estimator_altitude.o position_controller_pid.o position_controller_indi.o
-PROJ_OBJ += estimator.o estimator_complementary.o
-PROJ_OBJ += controller.o controller_pid.o controller_mellinger.o controller_indi.o
-PROJ_OBJ += power_distribution_$(POWER_DISTRIBUTION).o
-PROJ_OBJ += collision_avoidance.o health.o
-
-# Kalman estimator
-PROJ_OBJ += estimator_kalman.o kalman_core.o kalman_supervisor.o
-PROJ_OBJ += mm_distance.o mm_absolute_height.o mm_position.o mm_pose.o mm_tdoa.o mm_flow.o mm_tof.o mm_yaw_error.o mm_sweep_angles.o
-PROJ_OBJ += mm_tdoa_robust.o mm_distance_robust.o
-
-# High-Level Commander
-PROJ_OBJ += crtp_commander_high_level.o planner.o pptraj.o pptraj_compressed.o
-
-# Deck Core
-PROJ_OBJ += deck.o deck_info.o deck_drivers.o deck_test.o deck_memory.o
-
-# Deck API
-PROJ_OBJ += deck_constants.o
-PROJ_OBJ += deck_digital.o
-PROJ_OBJ += deck_analog.o
-PROJ_OBJ += deck_spi.o
-PROJ_OBJ += deck_spi3.o
-
-# Decks
-PROJ_OBJ += bigquad.o
-PROJ_OBJ += ledring12.o
-PROJ_OBJ += buzzdeck.o
-PROJ_OBJ += gtgps.o
-PROJ_OBJ += cppmdeck.o
-PROJ_OBJ += usddeck.o
-PROJ_OBJ += zranger.o zranger2.o
-PROJ_OBJ += locodeck.o
-PROJ_OBJ += clockCorrectionEngine.o
-PROJ_OBJ += lpsTwrTag.o
-PROJ_OBJ += lpsTdoa2Tag.o
-PROJ_OBJ += lpsTdoa3Tag.o tdoaEngineInstance.o tdoaEngine.o tdoaStats.o tdoaStorage.o
-PROJ_OBJ += outlierFilter.o
-PROJ_OBJ += flowdeck_v1v2.o
-PROJ_OBJ += oa.o
-PROJ_OBJ += multiranger.o
-PROJ_OBJ += lighthouse.o
-PROJ_OBJ += activeMarkerDeck.o
-# PROJ_OBJ += loadcell.o
-PROJ_OBJ += loadcell_nau7802.o
-PROJ_OBJ += rpm.o
-PROJ_OBJ += acs37800.o
-
-# Uart2 Link for CRTP communication is not compatible with decks using uart2
-ifeq ($(UART2_LINK), 1)
-CFLAGS += -DUART2_LINK_COMM
-=======
 # Cload is handled in a special way on windows in WSL to use the Windows python interpreter
 ifdef WSL_DISTRO_NAME
 CLOAD_SCRIPT      ?= python.exe -m cfloader
->>>>>>> 889091c4
 else
 CLOAD_SCRIPT      ?= $(PYTHON) -m cfloader
 endif
