build_info.json

^bin/dep/all
bin/*
.cproject
.project
.pydevproject
.settings/*
.vscode/*
*~
tools/make/config.mk
cflie.*
version.c
tags

/cf2.*
/tag.*
*.gch

current_platform.mk

/generated/**
**/__pycache__/**

/docs/.jekyll-metadata
docs/.jekyll-cache
<<<<<<< HEAD
.vs/CMake Overview
*.db
*.db-shm
*.db-wal
*.opendb
*.json
*.sqlite

*.ipch
*.suo
=======
docs/api
>>>>>>> fef68e54
<|MERGE_RESOLUTION|>--- conflicted
+++ resolved
@@ -24,17 +24,5 @@
 
 /docs/.jekyll-metadata
 docs/.jekyll-cache
-<<<<<<< HEAD
-.vs/CMake Overview
-*.db
-*.db-shm
-*.db-wal
-*.opendb
-*.json
-*.sqlite
 
-*.ipch
-*.suo
-=======
 docs/api
->>>>>>> fef68e54
